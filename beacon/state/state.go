--- conflicted
+++ resolved
@@ -52,12 +52,7 @@
 type ReadOnlyBeaconState interface {
 	ReadOnlyForkChoice
 	ReadOnlyGenesis
-<<<<<<< HEAD
 	ReadOnlyStaking
-=======
-	ReadOnlyWithdrawals
-	ReadOnlyDeposits
->>>>>>> d85170ff
 	Slot() primitives.Slot
 	Time() uint64
 	Version() int
@@ -88,11 +83,7 @@
 type WriteOnlyBeaconState interface {
 	WriteOnlyForkChoice
 	WriteOnlyGenesis
-<<<<<<< HEAD
 	WriteOnlyStaking
-=======
-	WriteOnlyDeposits
->>>>>>> d85170ff
 }
 
 // Write Only Fork Choice.
