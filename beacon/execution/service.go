--- conflicted
+++ resolved
@@ -27,17 +27,7 @@
 
 import (
 	"context"
-<<<<<<< HEAD
-	"errors"
-	"math/big"
 
-	"github.com/ethereum/go-ethereum/common"
-	"github.com/itsdevbear/bolaris/beacon/execution/logs"
-	"github.com/itsdevbear/bolaris/beacon/staking"
-	"github.com/itsdevbear/bolaris/cache"
-=======
-
->>>>>>> 589eb0e3
 	"github.com/itsdevbear/bolaris/execution/engine"
 	"github.com/itsdevbear/bolaris/runtime/service"
 	"github.com/itsdevbear/bolaris/types/consensus/primitives"
@@ -49,16 +39,8 @@
 // the execution client and processing logs from the execution chain.
 type Service struct {
 	service.BaseService
-	st *staking.Service
 	// engine gives the notifier access to the engine api of the execution client.
 	engine engine.Caller
-<<<<<<< HEAD
-	// payloadCache is used to track currently building payload IDs for a given slot.
-	payloadCache *cache.PayloadIDCache
-	// logProcessor is used to process logs from the execution client.
-	logProcessor *logs.Processor
-=======
->>>>>>> 589eb0e3
 }
 
 // New creates a new Service with the provided options.
@@ -109,16 +91,4 @@
 func (s *Service) NotifyNewPayload(ctx context.Context, payload enginetypes.ExecutionPayload,
 ) (bool, error) {
 	return s.notifyNewPayload(ctx, payload)
-}
-
-// ProcessLogs processes logs for the given block number.
-func (s *Service) ProcessLogs(ctx context.Context, blkNum uint64) error {
-	// LogProcessor processes logs from the execution client
-	// and pushes deposits/withdrawals to the beacon state.
-	err := s.logProcessor.ProcessFinalizedETH1Block(ctx, new(big.Int).SetUint64(blkNum))
-	if err != nil {
-		s.Logger().Error("failed to process logs", "error", err)
-		return err
-	}
-	return s.st.PersistDeposits(ctx)
 }