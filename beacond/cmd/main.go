--- conflicted
+++ resolved
@@ -39,24 +39,16 @@
 	"go.uber.org/automaxprocs/maxprocs"
 )
 
-<<<<<<< HEAD
 // aliases for hard types
-// type tx = *transaction.SSZTx
-
-type tx = transaction.Tx
-type node = types.Node[tx]
-type validatorUpdate = appmodulev2.ValidatorUpdate
+type (
+	executionPayload = nodecomponents.ExecutionPayload
+	tx               = transaction.Tx
+	node             = types.Node[tx]
+	validatorUpdate  = appmodulev2.ValidatorUpdate
+)
 
 // run runs the beacon node. it is also the central injection point of generic
 // hard types.
-=======
-type (
-	node             = types.Node
-	executionPayload = nodecomponents.ExecutionPayload
-)
-
-// run runs the beacon node.
->>>>>>> 998c758f
 func run() error {
 	// Set the uber max procs
 	if _, err := maxprocs.Set(); err != nil {
@@ -88,7 +80,6 @@
 	// Build the root command using the builder
 	cb := clibuilder.New(
 		// Set the Name to the Default.
-<<<<<<< HEAD
 		clibuilder.WithName[node, tx, validatorUpdate](
 			nodebuilder.DefaultAppName,
 		),
@@ -102,21 +93,6 @@
 		),
 		// Set the Runtime Components to the Default.
 		clibuilder.WithComponents[node, tx, validatorUpdate](
-=======
-		clibuilder.WithName[node, *executionPayload](
-			nodebuilder.DefaultAppName,
-		),
-		// Set the Description to the Default.
-		clibuilder.WithDescription[node, *executionPayload](
-			nodebuilder.DefaultDescription,
-		),
-		// Set the DepInject Configuration to the Default.
-		clibuilder.WithDepInjectConfig[node, *executionPayload](
-			nodebuilder.DefaultDepInjectConfig(),
-		),
-		// Set the Runtime Components to the Default.
-		clibuilder.WithComponents[node, *executionPayload](
->>>>>>> 998c758f
 			append(
 				clicomponents.DefaultClientComponents(),
 				// TODO: remove these, and eventually pull cfg and chainspec
@@ -129,7 +105,6 @@
 				servercomponents.ProvideCometServer[node, tx, validatorUpdate],
 			)...,
 		),
-<<<<<<< HEAD
 		clibuilder.SupplyModuleDeps[node, tx, validatorUpdate](
 			beacon.SupplyModuleDependencies(),
 		),
@@ -141,17 +116,6 @@
 		clibuilder.WithNodeBuilderFunc[node, tx, validatorUpdate](nb.Build),
 		// Set the Server to the Server.
 		// clibuilder.WithServer[NodeT, T](svr),
-=======
-		clibuilder.SupplyModuleDeps[node, *executionPayload](
-			beacon.SupplyModuleDependencies(),
-		),
-		// Set the Run Handler to the Default.
-		clibuilder.WithRunHandler[node, *executionPayload](
-			server.InterceptConfigsPreRunHandler,
-		),
-		// Set the NodeBuilderFunc to the NodeBuilder Build.
-		clibuilder.WithNodeBuilderFunc[node, *executionPayload](nb.Build),
->>>>>>> 998c758f
 	)
 
 	cmd, err := cb.Build()
