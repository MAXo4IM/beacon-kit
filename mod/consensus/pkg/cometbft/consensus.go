// SPDX-License-Identifier: BUSL-1.1
//
// Copyright (C) 2024, Berachain Foundation. All rights reserved.
// Use of this software is governed by the Business Source License included
// in the LICENSE file of this repository and at www.mariadb.com/bsl11.
//
// ANY USE OF THE LICENSED WORK IN VIOLATION OF THIS LICENSE WILL AUTOMATICALLY
// TERMINATE YOUR RIGHTS UNDER THIS LICENSE FOR THE CURRENT AND ALL OTHER
// VERSIONS OF THE LICENSED WORK.
//
// THIS LICENSE DOES NOT GRANT YOU ANY RIGHT IN ANY TRADEMARK OR LOGO OF
// LICENSOR OR ITS AFFILIATES (PROVIDED THAT YOU MAY USE A TRADEMARK OR LOGO OF
// LICENSOR AS EXPRESSLY REQUIRED BY THIS LICENSE).
//
// TO THE EXTENT PERMITTED BY APPLICABLE LAW, THE LICENSED WORK IS PROVIDED ON
// AN “AS IS” BASIS. LICENSOR HEREBY DISCLAIMS ALL WARRANTIES AND CONDITIONS,
// EXPRESS OR IMPLIED, INCLUDING (WITHOUT LIMITATION) WARRANTIES OF
// MERCHANTABILITY, FITNESS FOR A PARTICULAR PURPOSE, NON-INFRINGEMENT, AND
// TITLE.

package cometbft

import (
	"context"

<<<<<<< HEAD
	"cosmossdk.io/core/transaction"
	"cosmossdk.io/server/v2/cometbft/handlers"
	"github.com/berachain/beacon-kit/mod/primitives/pkg/math"
	"github.com/berachain/beacon-kit/mod/primitives/pkg/transition"
=======
>>>>>>> 998c758f
	cmtabci "github.com/cometbft/cometbft/abci/types"
	"github.com/cosmos/gogoproto/proto"
	"github.com/sourcegraph/conc/iter"
)

<<<<<<< HEAD
// NewConsensusEngine returns a new consensus engine.
func NewConsensusEngine[
	T transaction.Tx, ValidatorUpdateT any,
](
	txCodec transaction.Codec[T],
	m Middleware,
) *ConsensusEngine[T, ValidatorUpdateT] {
	return &ConsensusEngine[T, ValidatorUpdateT]{
		txCodec:    txCodec,
=======
// ConsensusEngine is used to decouple the Comet consensus engine from
// the Cosmos SDK.
// Right now, it is very coupled to the sdk base app and we will
// eventually fully decouple this.
type ConsensusEngine[
	AttestationDataT AttestationData[AttestationDataT],
	BeaconStateT BeaconState,
	SlashingInfoT SlashingInfo[SlashingInfoT],
	SlotDataT SlotData[AttestationDataT, SlashingInfoT, SlotDataT],
	StorageBackendT StorageBackend[BeaconStateT],
	ValidatorUpdateT any,
] struct {
	Middleware[AttestationDataT, SlashingInfoT, SlotDataT]
	sb StorageBackendT
}

// NewConsensusEngine returns a new consensus middleware.
func NewConsensusEngine[
	AttestationDataT AttestationData[AttestationDataT],
	BeaconStateT BeaconState,
	SlashingInfoT SlashingInfo[SlashingInfoT],
	SlotDataT SlotData[AttestationDataT, SlashingInfoT, SlotDataT],
	StorageBackendT StorageBackend[BeaconStateT],
	ValidatorUpdateT any,
](
	m Middleware[AttestationDataT, SlashingInfoT, SlotDataT],
	sb StorageBackendT,
) *ConsensusEngine[
	AttestationDataT,
	BeaconStateT,
	SlashingInfoT,
	SlotDataT,
	StorageBackendT,
	ValidatorUpdateT,
] {
	return &ConsensusEngine[
		AttestationDataT,
		BeaconStateT,
		SlashingInfoT,
		SlotDataT,
		StorageBackendT,
		ValidatorUpdateT,
	]{
>>>>>>> 998c758f
		Middleware: m,
		sb:         sb,
	}
}

<<<<<<< HEAD
// Consensus is used to decouple the Comet consensus engine from the Cosmos SDK.
// Right now, it is very coupled to the sdk base app and we will
// eventually fully decouple this.
type ConsensusEngine[T transaction.Tx, ValidatorUpdateT any] struct {
	Middleware
	txCodec    transaction.Codec[T]
	valUpdates transition.ValidatorUpdates
	genTxs     []T
}

func (c *ConsensusEngine[T, ValidatorUpdateT]) InitGenesis(
=======
func (c *ConsensusEngine[_, _, _, _, _, ValidatorUpdateT]) InitGenesis(
>>>>>>> 998c758f
	ctx context.Context,
	bz []byte,
) ([]ValidatorUpdateT, error) {
	updates, err := c.Middleware.InitGenesis(ctx, bz)
	if err != nil {
		return nil, err
	}
	c.valUpdates = updates
	// Convert updates into the Cosmos SDK format.
	return iter.MapErr[
		*transition.ValidatorUpdate, ValidatorUpdateT,
	](updates, convertValidatorUpdate)
}

// TODO: Decouple Comet Types
<<<<<<< HEAD
func (c *ConsensusEngine[T, ValidatorUpdateT]) Prepare(
	ctx context.Context,
	am handlers.AppManager[T],
	txs []T,
	req proto.Message,
) ([]T, error) {
	abciReq, ok := req.(*cmtabci.PrepareProposalRequest)
	if !ok {
		return nil, ErrInvalidRequestType
	}

	slot := math.Slot(abciReq.Height)
	blkBz, sidecarsBz, err := c.Middleware.PrepareProposal(ctx, slot)
	if err != nil {
		return nil, err
	}
	blkTx, err := c.txCodec.Decode(blkBz)
	if err != nil {
		return nil, err
	}
	sidecarsTx, err := c.txCodec.Decode(sidecarsBz)
=======
func (c *ConsensusEngine[_, _, _, _, _, _]) PrepareProposal(
	ctx sdk.Context,
	req *cmtabci.PrepareProposalRequest,
) (*cmtabci.PrepareProposalResponse, error) {
	slotData, err := c.convertPrepareProposalToSlotData(
		ctx,
		req,
	)
	if err != nil {
		return nil, err
	}
	blkBz, sidecarsBz, err := c.Middleware.PrepareProposal(
		ctx,
		slotData,
	)
	if err != nil {
		return nil, err
	}
	return &cmtabci.PrepareProposalResponse{
		Txs: [][]byte{blkBz, sidecarsBz},
	}, nil
}

// TODO: Decouple Comet Types
func (c *ConsensusEngine[_, _, _, _, _, ValidatorUpdateT]) ProcessProposal(
	ctx sdk.Context,
	req *cmtabci.ProcessProposalRequest,
) (*cmtabci.ProcessProposalResponse, error) {
	resp, err := c.Middleware.ProcessProposal(ctx, req)
>>>>>>> 998c758f
	if err != nil {
		return nil, err
	}
	if slot <= 1 {
		c.genTxs = []T{blkTx, sidecarsTx}
		return []T{}, nil
	}
	return []T{blkTx, sidecarsTx}, nil
}

// TODO: Decouple Comet Types
<<<<<<< HEAD
func (c *ConsensusEngine[T, ValidatorUpdateT]) Process(
	ctx context.Context,
	_ handlers.AppManager[T],
	txs []T,
	req proto.Message,
=======
func (c *ConsensusEngine[_, _, _, _, _, ValidatorUpdateT]) PreBlock(
	ctx sdk.Context,
	req *cmtabci.FinalizeBlockRequest,
>>>>>>> 998c758f
) error {
	abciReq, ok := req.(*cmtabci.ProcessProposalRequest)
	if !ok {
		return ErrInvalidRequestType
	}
	if abciReq.Height <= 1 {
		abciReq.Txs = iter.Map(c.genTxs, func(tx *T) []byte {
			return (*tx).Bytes()
		})
	}
	return c.Middleware.ProcessProposal(ctx, abciReq)
}

<<<<<<< HEAD
func (c *ConsensusEngine[T, ValidatorUpdateT]) EndBlock(
=======
func (c *ConsensusEngine[_, _, _, _, _, ValidatorUpdateT]) EndBlock(
>>>>>>> 998c758f
	ctx context.Context,
) error {
	updates, err := c.Middleware.EndBlock(ctx)
	if err != nil {
		return err
	}
	if updates != nil {
		c.valUpdates = updates
	}
	return nil
}

func (c *ConsensusEngine[T, ValidatorUpdateT]) UpdateValidators() (
	[]ValidatorUpdateT, error) {
	return iter.MapErr[
		*transition.ValidatorUpdate, ValidatorUpdateT,
	](c.valUpdates, convertValidatorUpdate)
}<|MERGE_RESOLUTION|>--- conflicted
+++ resolved
@@ -23,34 +23,21 @@
 import (
 	"context"
 
-<<<<<<< HEAD
 	"cosmossdk.io/core/transaction"
 	"cosmossdk.io/server/v2/cometbft/handlers"
 	"github.com/berachain/beacon-kit/mod/primitives/pkg/math"
 	"github.com/berachain/beacon-kit/mod/primitives/pkg/transition"
-=======
->>>>>>> 998c758f
 	cmtabci "github.com/cometbft/cometbft/abci/types"
 	"github.com/cosmos/gogoproto/proto"
 	"github.com/sourcegraph/conc/iter"
 )
 
-<<<<<<< HEAD
-// NewConsensusEngine returns a new consensus engine.
-func NewConsensusEngine[
-	T transaction.Tx, ValidatorUpdateT any,
-](
-	txCodec transaction.Codec[T],
-	m Middleware,
-) *ConsensusEngine[T, ValidatorUpdateT] {
-	return &ConsensusEngine[T, ValidatorUpdateT]{
-		txCodec:    txCodec,
-=======
 // ConsensusEngine is used to decouple the Comet consensus engine from
 // the Cosmos SDK.
 // Right now, it is very coupled to the sdk base app and we will
 // eventually fully decouple this.
 type ConsensusEngine[
+	T transaction.Tx,
 	AttestationDataT AttestationData[AttestationDataT],
 	BeaconStateT BeaconState,
 	SlashingInfoT SlashingInfo[SlashingInfoT],
@@ -64,6 +51,7 @@
 
 // NewConsensusEngine returns a new consensus middleware.
 func NewConsensusEngine[
+	T transaction.Tx,
 	AttestationDataT AttestationData[AttestationDataT],
 	BeaconStateT BeaconState,
 	SlashingInfoT SlashingInfo[SlashingInfoT],
@@ -74,6 +62,7 @@
 	m Middleware[AttestationDataT, SlashingInfoT, SlotDataT],
 	sb StorageBackendT,
 ) *ConsensusEngine[
+	T,
 	AttestationDataT,
 	BeaconStateT,
 	SlashingInfoT,
@@ -82,6 +71,7 @@
 	ValidatorUpdateT,
 ] {
 	return &ConsensusEngine[
+		T,
 		AttestationDataT,
 		BeaconStateT,
 		SlashingInfoT,
@@ -89,27 +79,12 @@
 		StorageBackendT,
 		ValidatorUpdateT,
 	]{
->>>>>>> 998c758f
 		Middleware: m,
 		sb:         sb,
 	}
 }
 
-<<<<<<< HEAD
-// Consensus is used to decouple the Comet consensus engine from the Cosmos SDK.
-// Right now, it is very coupled to the sdk base app and we will
-// eventually fully decouple this.
-type ConsensusEngine[T transaction.Tx, ValidatorUpdateT any] struct {
-	Middleware
-	txCodec    transaction.Codec[T]
-	valUpdates transition.ValidatorUpdates
-	genTxs     []T
-}
-
-func (c *ConsensusEngine[T, ValidatorUpdateT]) InitGenesis(
-=======
-func (c *ConsensusEngine[_, _, _, _, _, ValidatorUpdateT]) InitGenesis(
->>>>>>> 998c758f
+func (c *ConsensusEngine[_, _, _, _, _, _, ValidatorUpdateT]) InitGenesis(
 	ctx context.Context,
 	bz []byte,
 ) ([]ValidatorUpdateT, error) {
@@ -125,8 +100,7 @@
 }
 
 // TODO: Decouple Comet Types
-<<<<<<< HEAD
-func (c *ConsensusEngine[T, ValidatorUpdateT]) Prepare(
+func (c *ConsensusEngine[T, _, _, _, _, _, _]) Prepare(
 	ctx context.Context,
 	am handlers.AppManager[T],
 	txs []T,
@@ -147,37 +121,6 @@
 		return nil, err
 	}
 	sidecarsTx, err := c.txCodec.Decode(sidecarsBz)
-=======
-func (c *ConsensusEngine[_, _, _, _, _, _]) PrepareProposal(
-	ctx sdk.Context,
-	req *cmtabci.PrepareProposalRequest,
-) (*cmtabci.PrepareProposalResponse, error) {
-	slotData, err := c.convertPrepareProposalToSlotData(
-		ctx,
-		req,
-	)
-	if err != nil {
-		return nil, err
-	}
-	blkBz, sidecarsBz, err := c.Middleware.PrepareProposal(
-		ctx,
-		slotData,
-	)
-	if err != nil {
-		return nil, err
-	}
-	return &cmtabci.PrepareProposalResponse{
-		Txs: [][]byte{blkBz, sidecarsBz},
-	}, nil
-}
-
-// TODO: Decouple Comet Types
-func (c *ConsensusEngine[_, _, _, _, _, ValidatorUpdateT]) ProcessProposal(
-	ctx sdk.Context,
-	req *cmtabci.ProcessProposalRequest,
-) (*cmtabci.ProcessProposalResponse, error) {
-	resp, err := c.Middleware.ProcessProposal(ctx, req)
->>>>>>> 998c758f
 	if err != nil {
 		return nil, err
 	}
@@ -189,17 +132,11 @@
 }
 
 // TODO: Decouple Comet Types
-<<<<<<< HEAD
-func (c *ConsensusEngine[T, ValidatorUpdateT]) Process(
+func (c *ConsensusEngine[T, _, _, _, _, _, _]) Process(
 	ctx context.Context,
 	_ handlers.AppManager[T],
 	txs []T,
 	req proto.Message,
-=======
-func (c *ConsensusEngine[_, _, _, _, _, ValidatorUpdateT]) PreBlock(
-	ctx sdk.Context,
-	req *cmtabci.FinalizeBlockRequest,
->>>>>>> 998c758f
 ) error {
 	abciReq, ok := req.(*cmtabci.ProcessProposalRequest)
 	if !ok {
@@ -213,11 +150,7 @@
 	return c.Middleware.ProcessProposal(ctx, abciReq)
 }
 
-<<<<<<< HEAD
-func (c *ConsensusEngine[T, ValidatorUpdateT]) EndBlock(
-=======
-func (c *ConsensusEngine[_, _, _, _, _, ValidatorUpdateT]) EndBlock(
->>>>>>> 998c758f
+func (c *ConsensusEngine[T, _, _, _, _, _, ValidatorUpdateT]) EndBlock(
 	ctx context.Context,
 ) error {
 	updates, err := c.Middleware.EndBlock(ctx)
