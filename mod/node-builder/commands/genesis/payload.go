--- conflicted
+++ resolved
@@ -127,11 +127,7 @@
 // interface.
 func executableDataToExecutionPayloadHeader(
 	data *ethengineprimitives.ExecutableData,
-<<<<<<< HEAD
-) (*engineprimitives.ExecutionHeaderDeneb, error) {
-=======
 ) (*engineprimitives.ExecutionPayloadHeaderDeneb, error) {
->>>>>>> a760e02d
 	withdrawals := make([]*engineprimitives.Withdrawal, len(data.Withdrawals))
 	for i, withdrawal := range data.Withdrawals {
 		// #nosec:G103 // primitives.Withdrawals is data.Withdrawals with hard
@@ -155,28 +151,6 @@
 		excessBlobGas = *data.ExcessBlobGas
 	}
 
-<<<<<<< HEAD
-	executionPayloadHeader := &engineprimitives.ExecutionHeaderDeneb{
-		ParentHash:       data.ParentHash,
-		FeeRecipient:     data.FeeRecipient,
-		StateRoot:        primitives.Bytes32(data.StateRoot),
-		ReceiptsRoot:     primitives.Bytes32(data.ReceiptsRoot),
-		LogsBloom:        data.LogsBloom,
-		Random:           primitives.Bytes32(data.Random),
-		Number:           math.U64(data.Number),
-		GasLimit:         math.U64(data.GasLimit),
-		GasUsed:          math.U64(data.GasUsed),
-		Timestamp:        math.U64(data.Timestamp),
-		ExtraData:        data.ExtraData,
-		BaseFeePerGas:    math.MustNewU256LFromBigInt(data.BaseFeePerGas),
-		BlockHash:        data.BlockHash,
-		TransactionsRoot: primitives.Bytes32{}, // TODO: fix
-		WithdrawalsRoot:  primitives.Bytes32{}, // TODO: fix
-		BlobGasUsed:      math.U64(blobGasUsed),
-		ExcessBlobGas:    math.U64(excessBlobGas),
-	}
-
-=======
 	// Get the merkle roots of transactions and withdrawals in parallel.
 	var (
 		g, _            = errgroup.WithContext(context.Background())
@@ -225,6 +199,5 @@
 		ExcessBlobGas:    math.U64(excessBlobGas),
 	}
 
->>>>>>> a760e02d
 	return executionPayloadHeader, nil
 }