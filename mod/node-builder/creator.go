--- conflicted
+++ resolved
@@ -54,16 +54,12 @@
 		logger, db, traceStore, true,
 		appOpts,
 		nb.appInfo.DepInjectConfig,
-<<<<<<< HEAD
-		server.DefaultBaseappOptions(appOpts)...,
-=======
 		nb.chainSpec,
 		append(
 			server.DefaultBaseappOptions(appOpts),
 			func(bApp *baseapp.BaseApp) {
 				bApp.SetParamStore(comet.NewConsensusParamsStore(nb.chainSpec))
 			})...,
->>>>>>> 9071a212
 	)
 	return reflect.ValueOf(app).Convert(
 		reflect.TypeOf((*T)(nil)).Elem()).Interface().(T)
