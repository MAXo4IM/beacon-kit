// SPDX-License-Identifier: MIT
//
// Copyright (c) 2024 Berachain Foundation
//
// Permission is hereby granted, free of charge, to any person
// obtaining a copy of this software and associated documentation
// files (the "Software"), to deal in the Software without
// restriction, including without limitation the rights to use,
// copy, modify, merge, publish, distribute, sublicense, and/or sell
// copies of the Software, and to permit persons to whom the
// Software is furnished to do so, subject to the following
// conditions:
//
// The above copyright notice and this permission notice shall be
// included in all copies or substantial portions of the Software.
//
// THE SOFTWARE IS PROVIDED "AS IS", WITHOUT WARRANTY OF ANY KIND,
// EXPRESS OR IMPLIED, INCLUDING BUT NOT LIMITED TO THE WARRANTIES
// OF MERCHANTABILITY, FITNESS FOR A PARTICULAR PURPOSE AND
// NONINFRINGEMENT. IN NO EVENT SHALL THE AUTHORS OR COPYRIGHT
// HOLDERS BE LIABLE FOR ANY CLAIM, DAMAGES OR OTHER LIABILITY,
// WHETHER IN AN ACTION OF CONTRACT, TORT OR OTHERWISE, ARISING
// FROM, OUT OF OR IN CONNECTION WITH THE SOFTWARE OR THE USE OR
// OTHER DEALINGS IN THE SOFTWARE.

package execution

import (
	"context"
	"fmt"

	"cosmossdk.io/log"
	"github.com/berachain/beacon-kit/mod/execution/client"
	"github.com/berachain/beacon-kit/mod/primitives"
	engineprimitives "github.com/berachain/beacon-kit/mod/primitives-engine"
	"github.com/cockroachdb/errors"
)

// Engine is Beacon-Kit's implementation of the `ExecutionEngine`
// from the Ethereum 2.0 Specification.
type Engine struct {
	ec     *client.EngineClient
	logger log.Logger
}

// NewExecuitionEngine creates a new Engine.
func NewEngine(
	ec *client.EngineClient,
	logger log.Logger,
) *Engine {
	return &Engine{
		ec:     ec,
		logger: logger,
	}
}

// Start spawns any goroutines required by the service.
func (ee *Engine) Start(ctx context.Context) {
	go ee.ec.Start(ctx)
}

// Status returns error if the service is not considered healthy.
func (ee *Engine) Status() error {
	return ee.ec.Status()
}

// TODO move.
func (ee *Engine) GetLogs(
	ctx context.Context,
	blockHash primitives.ExecutionHash,
	addrs []primitives.ExecutionAddress,
) ([]engineprimitives.Log, error) {
	return ee.ec.GetLogs(ctx, blockHash, addrs)
}

// GetPayload returns the payload and blobs bundle for the given slot.
func (ee *Engine) GetPayload(
	ctx context.Context,
<<<<<<< HEAD
	req *engineprimitives.GetPayloadRequest,
) (engineprimitives.BuiltExecutionPayload, error) {
=======
	req *GetPayloadRequest,
) (engineprimitives.BuiltExecutionPayloadEnv, error) {
>>>>>>> 0a8503b2
	return ee.ec.GetPayload(
		ctx, req.PayloadID,
		req.ForkVersion,
	)
}

// NotifyForkchoiceUpdate notifies the execution client of a forkchoice update.
func (ee *Engine) NotifyForkchoiceUpdate(
	ctx context.Context,
	req *engineprimitives.ForkchoiceUpdateRequest,
) (*engineprimitives.PayloadID, *primitives.ExecutionHash, error) {
	ee.logger.Info("notifying forkchoice update",
		"head_eth1_hash", req.State.HeadBlockHash,
		"safe_eth1_hash", req.State.SafeBlockHash,
		"finalized_eth1_hash", req.State.FinalizedBlockHash,
		"has_attributes", req.PayloadAttributes != nil,
	)

	// Notify the execution engine of the forkchoice update.
	payloadID, latestValidHash, err := ee.ec.ForkchoiceUpdated(
		ctx,
		req.State,
		req.PayloadAttributes,
		req.ForkVersion,
	)
	switch {
	case errors.Is(err, client.ErrAcceptedPayloadStatus) ||
		errors.Is(err, client.ErrSyncingPayloadStatus):
		ee.logger.Info("forkchoice updated with optimistic block",
			"head_eth1_hash", req.State.HeadBlockHash,
		)
		// telemetry.IncrCounter(1, MetricsKeyAcceptedSyncingPayloadStatus)
		return payloadID, nil, nil
	case errors.Is(err, client.ErrInvalidPayloadStatus) ||
		errors.Is(err, client.ErrInvalidBlockHashPayloadStatus):
		// Attempt to get the chain back into a valid state, by
		// getting finding an ancestor block with a valid payload and
		// forcing a recovery.
		req.State.HeadBlockHash = req.State.SafeBlockHash
		payloadID, latestValidHash, err = ee.NotifyForkchoiceUpdate(ctx, req)
		if err != nil {
			// We have to return the error here since this function
			// is recursive.
			return nil, nil, err
		}
		return payloadID, latestValidHash, ErrBadBlockProduced
	case err != nil:
		ee.logger.Error("undefined execution engine error", "error", err)
		return nil, nil, err
	}

	return payloadID, latestValidHash, nil
}

// VerifyAndNotifyNewPayload verifies the new payload and notifies the
// execution client.
func (ee *Engine) VerifyAndNotifyNewPayload(
	ctx context.Context,
	req *engineprimitives.NewPayloadRequest,
) (bool, error) {
	// First we verify the block hash and versioned hashes are valid.
	if err := req.HasValidVersionedAndBlockHashes(); err != nil {
		return false, err
	}

	// If the block already exists, we can skip sending the payload to the
	// execution client.
	if req.SkipIfExists {
		header, err := ee.ec.HeaderByHash(
			ctx,
			req.ExecutionPayload.GetBlockHash(),
		)
		if header != nil && err != nil {
			ee.logger.Info("skipping new payload, block already available",
				"block_hash", req.ExecutionPayload.GetBlockHash(),
			)
		}
		return true, nil
	}

	// Then we can ask the EL to process the new payload.
	lastValidHash, err := ee.ec.NewPayload(
		ctx,
		req.ExecutionPayload,
		req.VersionedHashes,
		req.ParentBeaconBlockRoot,
	)
	switch {
	case errors.Is(err, client.ErrAcceptedPayloadStatus) ||
		errors.Is(err, client.ErrSyncingPayloadStatus):
		ee.logger.Info("new payload called with optimistic block",
			"payload_block_hash", (req.ExecutionPayload.GetBlockHash()),
			"parent_hash", (req.ExecutionPayload.GetParentHash()),
		)
		return false, nil
	case errors.Is(err, client.ErrInvalidPayloadStatus) ||
		errors.Is(err, client.ErrInvalidBlockHashPayloadStatus):
		ee.logger.Error(
			"invalid payload status",
			"last_valid_hash", fmt.Sprintf("%#x", lastValidHash),
		)
		return false, ErrBadBlockProduced
	case err != nil:
		return false, err
	}
	return true, nil
}<|MERGE_RESOLUTION|>--- conflicted
+++ resolved
@@ -76,13 +76,8 @@
 // GetPayload returns the payload and blobs bundle for the given slot.
 func (ee *Engine) GetPayload(
 	ctx context.Context,
-<<<<<<< HEAD
 	req *engineprimitives.GetPayloadRequest,
-) (engineprimitives.BuiltExecutionPayload, error) {
-=======
-	req *GetPayloadRequest,
 ) (engineprimitives.BuiltExecutionPayloadEnv, error) {
->>>>>>> 0a8503b2
 	return ee.ec.GetPayload(
 		ctx, req.PayloadID,
 		req.ForkVersion,
