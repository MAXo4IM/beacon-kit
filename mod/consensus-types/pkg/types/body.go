// SPDX-License-Identifier: MIT
//
// Copyright (c) 2024 Berachain Foundation
//
// Permission is hereby granted, free of charge, to any person
// obtaining a copy of this software and associated documentation
// files (the "Software"), to deal in the Software without
// restriction, including without limitation the rights to use,
// copy, modify, merge, publish, distribute, sublicense, and/or sell
// copies of the Software, and to permit persons to whom the
// Software is furnished to do so, subject to the following
// conditions:
//
// The above copyright notice and this permission notice shall be
// included in all copies or substantial portions of the Software.
//
// THE SOFTWARE IS PROVIDED "AS IS", WITHOUT WARRANTY OF ANY KIND,
// EXPRESS OR IMPLIED, INCLUDING BUT NOT LIMITED TO THE WARRANTIES
// OF MERCHANTABILITY, FITNESS FOR A PARTICULAR PURPOSE AND
// NONINFRINGEMENT. IN NO EVENT SHALL THE AUTHORS OR COPYRIGHT
// HOLDERS BE LIABLE FOR ANY CLAIM, DAMAGES OR OTHER LIABILITY,
// WdeHETHER IN AN ACTION OF CONTRACT, TORT OR OTHERWISE, ARISING
// FROM, OUT OF OR IN CONNECTION WITH THE SOFTWARE OR THE USE OR
// OTHER DEALINGS IN THE SOFTWARE.

package types

import (
	"unsafe"

	"github.com/berachain/beacon-kit/mod/errors"
	gethprimitives "github.com/berachain/beacon-kit/mod/geth-primitives"
	"github.com/berachain/beacon-kit/mod/primitives/pkg/common"
	"github.com/berachain/beacon-kit/mod/primitives/pkg/crypto"
	"github.com/berachain/beacon-kit/mod/primitives/pkg/eip4844"
	"github.com/berachain/beacon-kit/mod/primitives/pkg/math"
	"github.com/berachain/beacon-kit/mod/primitives/pkg/version"
)

const (
	// BodyLengthDeneb is the number of fields in the BeaconBlockBodyDeneb
	// struct.
	BodyLengthDeneb uint64 = 6

	// KZGPosition is the position of BlobKzgCommitments in the block body.
	KZGPositionDeneb = BodyLengthDeneb - 1

	// KZGMerkleIndexDeneb is the merkle index of BlobKzgCommitments' root
	// in the merkle tree built from the block body.
	KZGMerkleIndexDeneb = 26

	// Size of LogsBloom in bytes.
	LogsBloomSize = 256

	// Size of ExtraData in bytes.
	ExtraDataSize = 32
)

type BeaconBlockBody struct {
	RawBeaconBlockBody
}

// RawBeaconBlockBody is an interface for the different beacon block body.
func (b *BeaconBlockBody) Empty(forkVersion uint32) *BeaconBlockBody {
	switch forkVersion {
	case version.Deneb:
		return &BeaconBlockBody{RawBeaconBlockBody: &BeaconBlockBodyDeneb{
			BeaconBlockBodyBase: BeaconBlockBodyBase{},
			ExecutionPayload: &ExecutableDataDeneb{
				LogsBloom: make([]byte, LogsBloomSize),
				ExtraData: make([]byte, ExtraDataSize),
			},
		}}
	default:
		panic("unsupported fork version")
	}
}

// BlockBodyKZGOffset returns the offset of the KZG commitments in the block
// body.
// TODO: I still feel like we need to clean this up somehow.
func BlockBodyKZGOffset(
	slot math.Slot,
	cs common.ChainSpec,
) uint64 {
	switch cs.ActiveForkVersionForSlot(slot) {
	case version.Deneb:
		return KZGMerkleIndexDeneb * cs.MaxBlobCommitmentsPerBlock()
	default:
		panic("unsupported fork version")
	}
}

// BeaconBlockBodyBase represents the base body of a beacon block that is
// shared between all forks.
type BeaconBlockBodyBase struct {
	// RandaoReveal is the reveal of the RANDAO.
	RandaoReveal crypto.BLSSignature `ssz-size:"96"`
	// Eth1Data is the data from the Eth1 chain.
	Eth1Data *Eth1Data
	// Graffiti is for a fun message or meme.
	Graffiti [32]byte `ssz-size:"32"`
	// Deposits is the list of deposits included in the body.
	Deposits []*Deposit `              ssz-max:"16"`
}

// GetRandaoReveal returns the RandaoReveal of the Body.
func (b *BeaconBlockBodyBase) GetRandaoReveal() crypto.BLSSignature {
	return b.RandaoReveal
}

// SetRandaoReveal sets the RandaoReveal of the Body.
func (b *BeaconBlockBodyBase) SetRandaoReveal(reveal crypto.BLSSignature) {
	b.RandaoReveal = reveal
}

// GetEth1Data returns the Eth1Data of the Body.
func (b *BeaconBlockBodyBase) GetEth1Data() *Eth1Data {
	return b.Eth1Data
}

// SetBlobKzgCommitments sets the BlobKzgCommitments of the
// BeaconBlockBodyDeneb.
func (b *BeaconBlockBodyDeneb) SetEth1Data(eth1Data *Eth1Data) {
	b.Eth1Data = eth1Data
}

// GetGraffiti returns the Graffiti of the Body.
func (b *BeaconBlockBodyBase) GetGraffiti() common.Bytes32 {
	return b.Graffiti
}

// SetGraffiti sets the Graffiti of the Body.
func (b *BeaconBlockBodyBase) SetGraffiti(graffiti common.Bytes32) {
	b.Graffiti = graffiti
}

// GetDeposits returns the Deposits of the BeaconBlockBodyBase.
func (b *BeaconBlockBodyBase) GetDeposits() []*Deposit {
	return b.Deposits
}

// SetDeposits sets the Deposits of the BeaconBlockBodyBase.
func (b *BeaconBlockBodyBase) SetDeposits(deposits []*Deposit) {
	b.Deposits = deposits
}

// BeaconBlockBodyDeneb represents the body of a beacon block in the Deneb
// chain.
//
//go:generate go run github.com/ferranbt/fastssz/sszgen --path ./body.go -objs BeaconBlockBodyDeneb -include ../../../primitives/pkg/crypto,./payload.go,../../../primitives/pkg/eip4844,../../../primitives/pkg/bytes,./eth1data.go,../../../primitives/pkg/math,../../../primitives/pkg/common,./deposit.go,../../../engine-primitives/pkg/engine-primitives/withdrawal.go,./withdrawal_credentials.go,$GETH_PKG_INCLUDE/common,$GETH_PKG_INCLUDE/common/hexutil -output body.ssz.go
type BeaconBlockBodyDeneb struct {
	BeaconBlockBodyBase
	// ExecutionPayload is the execution payload of the body.
	ExecutionPayload *ExecutableDataDeneb
	// BlobKzgCommitments is the list of KZG commitments for the EIP-4844 blobs.
	BlobKzgCommitments []eip4844.KZGCommitment `ssz-size:"?,48" ssz-max:"16"`
}

// IsNil checks if the BeaconBlockBodyDeneb is nil.
func (b *BeaconBlockBodyDeneb) IsNil() bool {
	return b == nil
}

// GetExecutionPayload returns the ExecutionPayload of the Body.
func (
	b *BeaconBlockBodyDeneb,
) GetExecutionPayload() *ExecutionPayload {
	return &ExecutionPayload{InnerExecutionPayload: b.ExecutionPayload}
}

// SetExecutionData sets the ExecutionData of the BeaconBlockBodyDeneb.
func (b *BeaconBlockBodyDeneb) SetExecutionData(
	executionData *ExecutionPayload,
) error {
	var ok bool
	b.ExecutionPayload, ok = executionData.
		InnerExecutionPayload.(*ExecutableDataDeneb)
	if !ok {
		return errors.New("invalid execution data type")
	}
	return nil
}

// GetBlobKzgCommitments returns the BlobKzgCommitments of the Body.
func (
	b *BeaconBlockBodyDeneb,
) GetBlobKzgCommitments() eip4844.KZGCommitments[gethprimitives.ExecutionHash] {
	return b.BlobKzgCommitments
}

// SetBlobKzgCommitments sets the BlobKzgCommitments of the
// BeaconBlockBodyDeneb.
func (b *BeaconBlockBodyDeneb) SetBlobKzgCommitments(
	commitments eip4844.KZGCommitments[gethprimitives.ExecutionHash],
) {
	b.BlobKzgCommitments = commitments
}

// GetTopLevelRoots returns the top-level roots of the BeaconBlockBodyDeneb.
func (b *BeaconBlockBodyDeneb) GetTopLevelRoots() ([][32]byte, error) {
	var (
<<<<<<< HEAD
		err    error
		layer  = make([]common.Root, BodyLengthDeneb)
		randao = b.GetRandaoReveal()
	)

	layer[0], err = randao.HashTreeRoot()
=======
		err   error
		layer = make([]common.Root, BodyLengthDeneb)
	)

	layer[0], err = b.GetRandaoReveal().HashTreeRoot()
>>>>>>> 7317c072
	if err != nil {
		return nil, err
	}

	layer[1], err = b.Eth1Data.HashTreeRoot()
	if err != nil {
		return nil, err
	}

	layer[2] = b.GetGraffiti()

	layer[3], err = Deposits(b.GetDeposits()).HashTreeRoot()
	if err != nil {
		return nil, err
	}

	layer[4], err = b.GetExecutionPayload().HashTreeRoot()
	if err != nil {
		return nil, err
	}

	// KZG commitments is not needed
	//#nosec:G103 // Okay to go from common.Root to [32]byte.
	return *(*[][32]byte)(unsafe.Pointer(&layer)), nil
}

// Length returns the number of fields in the BeaconBlockBodyDeneb struct.
func (b *BeaconBlockBodyDeneb) Length() uint64 {
	return BodyLengthDeneb
}<|MERGE_RESOLUTION|>--- conflicted
+++ resolved
@@ -200,20 +200,11 @@
 // GetTopLevelRoots returns the top-level roots of the BeaconBlockBodyDeneb.
 func (b *BeaconBlockBodyDeneb) GetTopLevelRoots() ([][32]byte, error) {
 	var (
-<<<<<<< HEAD
-		err    error
-		layer  = make([]common.Root, BodyLengthDeneb)
-		randao = b.GetRandaoReveal()
-	)
-
-	layer[0], err = randao.HashTreeRoot()
-=======
 		err   error
 		layer = make([]common.Root, BodyLengthDeneb)
 	)
 
 	layer[0], err = b.GetRandaoReveal().HashTreeRoot()
->>>>>>> 7317c072
 	if err != nil {
 		return nil, err
 	}
