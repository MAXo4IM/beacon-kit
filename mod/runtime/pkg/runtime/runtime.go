// SPDX-License-Identifier: MIT
//
// Copyright (c) 2024 Berachain Foundation
//
// Permission is hereby granted, free of charge, to any person
// obtaining a copy of this software and associated documentation
// files (the "Software"), to deal in the Software without
// restriction, including without limitation the rights to use,
// copy, modify, merge, publish, distribute, sublicense, and/or sell
// copies of the Software, and to permit persons to whom the
// Software is furnished to do so, subject to the following
// conditions:
//
// The above copyright notice and this permission notice shall be
// included in all copies or substantial portions of the Software.
//
// THE SOFTWARE IS PROVIDED "AS IS", WITHOUT WARRANTY OF ANY KIND,
// EXPRESS OR IMPLIED, INCLUDING BUT NOT LIMITED TO THE WARRANTIES
// OF MERCHANTABILITY, FITNESS FOR A PARTICULAR PURPOSE AND
// NONINFRINGEMENT. IN NO EVENT SHALL THE AUTHORS OR COPYRIGHT
// HOLDERS BE LIABLE FOR ANY CLAIM, DAMAGES OR OTHER LIABILITY,
// WHETHER IN AN ACTION OF CONTRACT, TORT OR OTHERWISE, ARISING
// FROM, OUT OF OR IN CONNECTION WITH THE SOFTWARE OR THE USE OR
// OTHER DEALINGS IN THE SOFTWARE.

package runtime

import (
	"context"

	"github.com/berachain/beacon-kit/mod/beacon/blockchain"
	"github.com/berachain/beacon-kit/mod/beacon/validator"
	"github.com/berachain/beacon-kit/mod/consensus-types/pkg/types"
	"github.com/berachain/beacon-kit/mod/log"
	"github.com/berachain/beacon-kit/mod/primitives"
	"github.com/berachain/beacon-kit/mod/runtime/pkg/abci"
	"github.com/berachain/beacon-kit/mod/runtime/pkg/service"
	"github.com/berachain/beacon-kit/mod/state-transition/pkg/core"
)

// BeaconKitRuntime is a struct that holds the
// service registry.
type BeaconKitRuntime[
	AvailabilityStoreT AvailabilityStore[types.BeaconBlockBody, BlobSidecarsT],
	BeaconBlockBodyT types.BeaconBlockBody,
	BeaconStateT core.BeaconState[*types.Validator],
	BlobSidecarsT BlobSidecars,
	DepositStoreT DepositStore,
	StorageBackendT StorageBackend[
		AvailabilityStoreT, BeaconBlockBodyT,
		BeaconStateT, BlobSidecarsT, DepositStoreT,
	],
] struct {
	// logger is used for logging within the BeaconKitRuntime.
	logger log.Logger[any]
	// services is a registry of services used by the BeaconKitRuntime.
	services *service.Registry
	// storageBackend is the backend storage interface used by the
	// BeaconKitRuntime.
	storageBackend StorageBackendT
	// chainSpec defines the chain specifications for the BeaconKitRuntime.
	chainSpec primitives.ChainSpec
	// abciHandler handles ABCI interactions for the BeaconKitRuntime.
	abciHandler *abci.Handler[BeaconStateT, BlobSidecarsT]
}

// NewBeaconKitRuntime creates a new BeaconKitRuntime
// and applies the provided options.
func NewBeaconKitRuntime[
	AvailabilityStoreT AvailabilityStore[types.BeaconBlockBody, BlobSidecarsT],
	BeaconBlockBodyT types.BeaconBlockBody,
	BeaconStateT core.BeaconState[*types.Validator],
	BlobSidecarsT BlobSidecars,
	DepositStoreT DepositStore,
	StorageBackendT StorageBackend[
		AvailabilityStoreT, BeaconBlockBodyT,
		BeaconStateT, BlobSidecarsT,
		DepositStoreT,
	],
](
	chainSpec primitives.ChainSpec,
	logger log.Logger[any],
	services *service.Registry,
	storageBackend StorageBackendT,
) (*BeaconKitRuntime[
	AvailabilityStoreT, BeaconBlockBodyT, BeaconStateT,
	BlobSidecarsT, DepositStoreT, StorageBackendT,
], error) {
	var (
		chainService *blockchain.Service[
			AvailabilityStoreT,
			core.BeaconState[*types.Validator],
			BlobSidecarsT,
			DepositStoreT,
		]
		builderService *validator.Service[BeaconStateT, BlobSidecarsT]
	)
	if err := services.FetchService(&chainService); err != nil {
		panic(err)
	}

	if err := services.FetchService(&builderService); err != nil {
		panic(err)
	}

	return &BeaconKitRuntime[
		AvailabilityStoreT, BeaconBlockBodyT, BeaconStateT,
		BlobSidecarsT, DepositStoreT, StorageBackendT,
	]{
<<<<<<< HEAD
		abciHandler: abci.NewHandler[BlobSidecarsT](
=======
		abciHandler: abci.NewHandler[BeaconStateT](
>>>>>>> 174e2abf
			chainSpec,
			builderService,
			chainService,
		),
		chainSpec:      chainSpec,
		logger:         logger,
		services:       services,
		storageBackend: storageBackend,
	}, nil
}

// StartServices starts the services.
func (r *BeaconKitRuntime[
	AvailabilityStoreT, BeaconBlockBodyT, BeaconStateT,
	BlobSidecarsT, DepositStoreT, StorageBackendT,
]) StartServices(
	ctx context.Context,
) error {
	r.services.StartAll(ctx)
	return nil
}

// ABCIHandler returns the ABCI handler.
func (r *BeaconKitRuntime[
	AvailabilityStoreT, BeaconBlockBodyT, BeaconStateT,
	BlobSidecarsT, DepositStoreT, StorageBackendT,
]) ABCIHandler() *abci.Handler[BeaconStateT, BlobSidecarsT] {
	return r.abciHandler
}<|MERGE_RESOLUTION|>--- conflicted
+++ resolved
@@ -107,11 +107,7 @@
 		AvailabilityStoreT, BeaconBlockBodyT, BeaconStateT,
 		BlobSidecarsT, DepositStoreT, StorageBackendT,
 	]{
-<<<<<<< HEAD
-		abciHandler: abci.NewHandler[BlobSidecarsT](
-=======
-		abciHandler: abci.NewHandler[BeaconStateT](
->>>>>>> 174e2abf
+		abciHandler: abci.NewHandler[BeaconStateT, BlobSidecarsT](
 			chainSpec,
 			builderService,
 			chainService,
