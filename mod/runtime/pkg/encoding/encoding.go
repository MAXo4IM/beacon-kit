// SPDX-License-Identifier: BUSL-1.1
//
// Copyright (C) 2024, Berachain Foundation. All rights reserved.
// Use of this software is governed by the Business Source License included
// in the LICENSE file of this repository and at www.mariadb.com/bsl11.
//
// ANY USE OF THE LICENSED WORK IN VIOLATION OF THIS LICENSE WILL AUTOMATICALLY
// TERMINATE YOUR RIGHTS UNDER THIS LICENSE FOR THE CURRENT AND ALL OTHER
// VERSIONS OF THE LICENSED WORK.
//
// THIS LICENSE DOES NOT GRANT YOU ANY RIGHT IN ANY TRADEMARK OR LOGO OF
// LICENSOR OR ITS AFFILIATES (PROVIDED THAT YOU MAY USE A TRADEMARK OR LOGO OF
// LICENSOR AS EXPRESSLY REQUIRED BY THIS LICENSE).
//
// TO THE EXTENT PERMITTED BY APPLICABLE LAW, THE LICENSED WORK IS PROVIDED ON
// AN "AS IS" BASIS. LICENSOR HEREBY DISCLAIMS ALL WARRANTIES AND CONDITIONS,
// EXPRESS OR IMPLIED, INCLUDING (WITHOUT LIMITATION) WARRANTIES OF
// MERCHANTABILITY, FITNESS FOR A PARTICULAR PURPOSE, NON-INFRINGEMENT, AND
// TITLE.

package encoding

import (
	"fmt"
	"reflect"
	"runtime/debug"

	"github.com/berachain/beacon-kit/mod/primitives/pkg/constraints"
)

// ExtractBlobsAndBlockFromRequest extracts the blobs and block from an ABCI
// request.
func ExtractBlobsAndBlockFromRequest[
	BeaconBlockT BeaconBlock[BeaconBlockT],
<<<<<<< HEAD
	BlobSidecarsT interface {
		constraints.SSZMarshallableDynamic
		Len() int
	},
=======
	BlobSidecarsT constraints.SSZUnmarshaler,
>>>>>>> c651574f
](
	req ABCIRequest,
	beaconBlkIndex uint,
	blobSidecarsIndex uint,
	forkVersion uint32,
) (BeaconBlockT, BlobSidecarsT, error) {
	var (
		blobs BlobSidecarsT
		blk   BeaconBlockT
	)

	fmt.Println("ABC")

	if req == nil {
		return blk, blobs, ErrNilABCIRequest
	}

	blk, err := UnmarshalBeaconBlockFromABCIRequest[BeaconBlockT](
		req,
		beaconBlkIndex,
		forkVersion,
	)

	if err != nil {
		return blk, blobs, err
	}

	blobs, err = UnmarshalBlobSidecarsFromABCIRequest[BlobSidecarsT](
		req,
		blobSidecarsIndex,
	)
	if err != nil {
		return blk, blobs, err
	}

	return blk, blobs, nil
}

// UnmarshalBeaconBlockFromABCIRequest extracts a beacon block from an ABCI
// request.
func UnmarshalBeaconBlockFromABCIRequest[
	BeaconBlockT BeaconBlock[BeaconBlockT],
](
	req ABCIRequest,
	bzIndex uint,
	forkVersion uint32,
) (BeaconBlockT, error) {
	var blk BeaconBlockT
	if req == nil {
		return blk, ErrNilABCIRequest
	}

	txs := req.GetTxs()
	lenTxs := uint(len(txs))

	// Ensure there are transactions in the request and that the request is
	// valid.
	if txs == nil || lenTxs == 0 {
		return blk, ErrNoBeaconBlockInRequest
	}
	if bzIndex >= lenTxs {
		return blk, ErrBzIndexOutOfBounds
	}

	// Extract the beacon block from the ABCI request.
	blkBz := txs[bzIndex]
	if blkBz == nil {
		return blk, ErrNilBeaconBlockInRequest
	}
	b, err := blk.NewFromSSZ(blkBz, forkVersion)
	return b, err

}

// UnmarshalBlobSidecarsFromABCIRequest extracts blob sidecars from an ABCI
// request.
func UnmarshalBlobSidecarsFromABCIRequest[
<<<<<<< HEAD
	T interface {
		UnmarshalSSZ([]byte) error
		Len() int
	},
](
	req ABCIRequest,
	bzIndex uint,
) (T, error) {
	var sidecars T
	sidecars, ok := reflect.New(reflect.TypeOf(sidecars).Elem()).Interface().(T)
=======
	BlobSidecarsT constraints.SSZUnmarshaler,
](
	req ABCIRequest,
	bzIndex uint,
) (BlobSidecarsT, error) {
	var sidecars BlobSidecarsT

	sidecars, ok := reflect.New(reflect.TypeOf(sidecars).Elem()).
		Interface().(BlobSidecarsT)
>>>>>>> c651574f
	if !ok {
		fmt.Printf("Debug: Invalid type conversion for sidecars\n")
		return sidecars, ErrInvalidType
	}

	if req == nil {
		fmt.Printf("Debug: Received nil ABCI request\n")
		return sidecars, ErrNilABCIRequest
	}

	txs := req.GetTxs()
	lenTxs := uint(len(txs))
	fmt.Printf("Debug: Number of transactions in request: %d\n", lenTxs)

	// Ensure there are transactions in the request and that the request is
	// valid.
	if txs == nil || lenTxs == 0 {
		fmt.Printf("Debug: No transactions found in request\n")
		return sidecars, ErrNoBeaconBlockInRequest
	}
	if bzIndex >= lenTxs {
		fmt.Printf("Debug: bzIndex (%d) out of bounds. Max index: %d\n", bzIndex, lenTxs-1)
		return sidecars, ErrBzIndexOutOfBounds
	}

	// Extract the blob sidecars from the ABCI request.
	sidecarBz := txs[bzIndex]
	if sidecarBz == nil {
		fmt.Printf("Debug: Nil beacon block found at index %d\n", bzIndex)
		return sidecars, ErrNilBeaconBlockInRequest
	}

	var err error
	fmt.Printf("Debug: Attempting to unmarshal sidecar of length %d\n", len(sidecarBz))
	func() {
		defer func() {
			if r := recover(); r != nil {
				fmt.Printf("Debug: Panic occurred during UnmarshalSSZ: %v\n", r)
				fmt.Printf("Debug: Call stack:\n%s\n", debug.Stack())
				err = fmt.Errorf("panic during UnmarshalSSZ: %v", r)
			}
		}()
		err = sidecars.UnmarshalSSZ(sidecarBz)
	}()
	if err != nil {
		fmt.Printf("Debug: Error unmarshalling sidecars: %v\n", err)
	} else {
		fmt.Printf("Debug: Successfully unmarshalled sidecars\n")
	}

	fmt.Println("SIDE", sidecars)
	fmt.Println("SIDE", sidecars.Len())
	return sidecars, err
}<|MERGE_RESOLUTION|>--- conflicted
+++ resolved
@@ -32,14 +32,7 @@
 // request.
 func ExtractBlobsAndBlockFromRequest[
 	BeaconBlockT BeaconBlock[BeaconBlockT],
-<<<<<<< HEAD
-	BlobSidecarsT interface {
-		constraints.SSZMarshallableDynamic
-		Len() int
-	},
-=======
 	BlobSidecarsT constraints.SSZUnmarshaler,
->>>>>>> c651574f
 ](
 	req ABCIRequest,
 	beaconBlkIndex uint,
@@ -117,18 +110,6 @@
 // UnmarshalBlobSidecarsFromABCIRequest extracts blob sidecars from an ABCI
 // request.
 func UnmarshalBlobSidecarsFromABCIRequest[
-<<<<<<< HEAD
-	T interface {
-		UnmarshalSSZ([]byte) error
-		Len() int
-	},
-](
-	req ABCIRequest,
-	bzIndex uint,
-) (T, error) {
-	var sidecars T
-	sidecars, ok := reflect.New(reflect.TypeOf(sidecars).Elem()).Interface().(T)
-=======
 	BlobSidecarsT constraints.SSZUnmarshaler,
 ](
 	req ABCIRequest,
@@ -138,7 +119,6 @@
 
 	sidecars, ok := reflect.New(reflect.TypeOf(sidecars).Elem()).
 		Interface().(BlobSidecarsT)
->>>>>>> c651574f
 	if !ok {
 		fmt.Printf("Debug: Invalid type conversion for sidecars\n")
 		return sidecars, ErrInvalidType
