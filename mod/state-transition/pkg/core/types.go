// SPDX-License-Identifier: BUSL-1.1
//
// Copyright (C) 2024, Berachain Foundation. All rights reserved.
// Use of this software is governed by the Business Source License included
// in the LICENSE file of this repository and at www.mariadb.com/bsl11.
//
// ANY USE OF THE LICENSED WORK IN VIOLATION OF THIS LICENSE WILL AUTOMATICALLY
// TERMINATE YOUR RIGHTS UNDER THIS LICENSE FOR THE CURRENT AND ALL OTHER
// VERSIONS OF THE LICENSED WORK.
//
// THIS LICENSE DOES NOT GRANT YOU ANY RIGHT IN ANY TRADEMARK OR LOGO OF
// LICENSOR OR ITS AFFILIATES (PROVIDED THAT YOU MAY USE A TRADEMARK OR LOGO OF
// LICENSOR AS EXPRESSLY REQUIRED BY THIS LICENSE).
//
// TO THE EXTENT PERMITTED BY APPLICABLE LAW, THE LICENSED WORK IS PROVIDED ON
// AN “AS IS” BASIS. LICENSOR HEREBY DISCLAIMS ALL WARRANTIES AND CONDITIONS,
// EXPRESS OR IMPLIED, INCLUDING (WITHOUT LIMITATION) WARRANTIES OF
// MERCHANTABILITY, FITNESS FOR A PARTICULAR PURPOSE, NON-INFRINGEMENT, AND
// TITLE.

package core

import (
	"context"

	engineprimitives "github.com/berachain/beacon-kit/mod/engine-primitives/pkg/engine-primitives"
	gethprimitives "github.com/berachain/beacon-kit/mod/geth-primitives"
	"github.com/berachain/beacon-kit/mod/primitives/pkg/common"
	"github.com/berachain/beacon-kit/mod/primitives/pkg/constraints"
	"github.com/berachain/beacon-kit/mod/primitives/pkg/crypto"
	"github.com/berachain/beacon-kit/mod/primitives/pkg/eip4844"
	"github.com/berachain/beacon-kit/mod/primitives/pkg/encoding/ssz/merkle"
	"github.com/berachain/beacon-kit/mod/primitives/pkg/math"
)

// BeaconBlock represents a generic interface for a beacon block.
type BeaconBlock[
	DepositT any,
	BeaconBlockBodyT BeaconBlockBody[
		BeaconBlockBodyT, DepositT,
		ExecutionPayloadT, ExecutionPayloadHeaderT, WithdrawalsT,
	],
	ExecutionPayloadT ExecutionPayload[
		ExecutionPayloadT, ExecutionPayloadHeaderT, WithdrawalsT,
	],
	ExecutionPayloadHeaderT ExecutionPayloadHeader,
	WithdrawalsT any,
] interface {
	IsNil() bool
	// GetProposerIndex returns the index of the proposer.
	GetProposerIndex() math.ValidatorIndex
	// GetSlot returns the slot number of the block.
	GetSlot() math.Slot
	// GetBody returns the body of the block.
	GetBody() BeaconBlockBodyT
	// GetParentBlockRoot returns the root of the parent block.
	GetParentBlockRoot() common.Root
	// GetStateRoot returns the state root of the block.
	GetStateRoot() common.Root
}

// BeaconBlockBody represents a generic interface for the body of a beacon
// block.
type BeaconBlockBody[
	BeaconBlockBodyT any,
	DepositT any,
	ExecutionPayloadT ExecutionPayload[
		ExecutionPayloadT, ExecutionPayloadHeaderT, WithdrawalT,
	],
	ExecutionPayloadHeaderT ExecutionPayloadHeader,
	WithdrawalT any,
] interface {
	constraints.EmptyWithVersion[BeaconBlockBodyT]
	// GetRandaoReveal returns the RANDAO reveal signature.
	GetRandaoReveal() crypto.BLSSignature
	// GetExecutionPayload returns the execution payload.
	GetExecutionPayload() ExecutionPayloadT
	// GetDeposits returns the list of deposits.
	GetDeposits() []DepositT
	// HashTreeRoot returns the hash tree root of the block body.
	HashTreeRoot() ([32]byte, error)
	// GetBlobKzgCommitments returns the KZG commitments for the blobs.
	GetBlobKzgCommitments() eip4844.KZGCommitments[gethprimitives.ExecutionHash]
}

// BeaconBlockHeader is the interface for a beacon block header.
type BeaconBlockHeader[BeaconBlockHeaderT any] interface {
	New(
		slot math.Slot,
		proposerIndex math.ValidatorIndex,
		parentBlockRoot common.Root,
		stateRoot common.Root,
		bodyRoot common.Root,
	) BeaconBlockHeaderT
	HashTreeRoot() ([32]byte, error)
	GetSlot() math.Slot
	GetProposerIndex() math.ValidatorIndex
	GetParentBlockRoot() common.Root
	GetStateRoot() common.Root
	SetStateRoot(common.Root)
}

// Context defines an interface for managing state transition context.
type Context interface {
	context.Context
	// GetOptimisticEngine returns whether to optimistically assume the
	// execution client has the correct state when certain errors are returned
	// by the execution engine.
	GetOptimisticEngine() bool
	// GetSkipPayloadVerification returns whether to skip verifying the payload
	// if
	// it already exists on the execution client.
	GetSkipPayloadVerification() bool
	// GetSkipValidateRandao returns whether to skip validating the RANDAO
	// reveal.
	GetSkipValidateRandao() bool
	// GetSkipValidateResult returns whether to validate the result of the state
	// transition.
	GetSkipValidateResult() bool
}

// Deposit is the interface for a deposit.
type Deposit[
	ForkDataT any,
	WithdrawlCredentialsT ~[32]byte,
] interface {
	// GetAmount returns the amount of the deposit.
	GetAmount() math.Gwei
	// GetPubkey returns the public key of the validator.
	GetPubkey() crypto.BLSPubkey
	// GetWithdrawalCredentials returns the withdrawal credentials.
	GetWithdrawalCredentials() WithdrawlCredentialsT
	// VerifySignature verifies the deposit and creates a validator.
	VerifySignature(
		forkData ForkDataT,
		domainType common.DomainType,
		signatureVerificationFn func(
			pubkey crypto.BLSPubkey,
			message []byte, signature crypto.BLSSignature,
		) error,
	) error
}

type ExecutionPayload[
	ExecutionPayloadT, ExecutionPayloadHeaderT, WithdrawalT any,
] interface {
	constraints.EngineType[ExecutionPayloadT]
	GetTransactions() [][]byte
	GetParentHash() gethprimitives.ExecutionHash
	GetBlockHash() gethprimitives.ExecutionHash
	GetPrevRandao() common.Bytes32
	GetWithdrawals() []WithdrawalT
	GetFeeRecipient() gethprimitives.ExecutionAddress
	GetStateRoot() common.Bytes32
	GetReceiptsRoot() common.Root
	GetLogsBloom() []byte
	GetNumber() math.U64
	GetGasLimit() math.U64
	GetTimestamp() math.U64
	GetGasUsed() math.U64
	GetExtraData() []byte
	GetBaseFeePerGas() math.U256L
	GetBlobGasUsed() math.U64
	GetExcessBlobGas() math.U64
	ToHeader(
		txsMerkleizer *merkle.Merkleizer[[32]byte, common.Root],
		maxWithdrawalsPerPayload uint64,
	) (ExecutionPayloadHeaderT, error)
}

type ExecutionPayloadHeader interface {
	GetBlockHash() gethprimitives.ExecutionHash
}

// ExecutionEngine is the interface for the execution engine.
type ExecutionEngine[
	ExecutionPayloadT ExecutionPayload[
		ExecutionPayloadT, ExecutionPayloadHeaderT, WithdrawalT],
	ExecutionPayloadHeaderT any,
	WithdrawalT Withdrawal[WithdrawalT],
] interface {
	// VerifyAndNotifyNewPayload verifies the new payload and notifies the
	// execution client.
	VerifyAndNotifyNewPayload(
		ctx context.Context,
		req *engineprimitives.NewPayloadRequest[ExecutionPayloadT, WithdrawalT],
	) error
}

// ForkData is the interface for the fork data.
type ForkData[ForkDataT any] interface {
	// New creates a new fork data object.
	New(common.Version, common.Root) ForkDataT
	// ComputeRandaoSigningRoot returns the signing root for the fork data.
	ComputeRandaoSigningRoot(
		domainType common.DomainType,
		epoch math.Epoch,
	) (common.Root, error)
}

// Validator represents an interface for a validator with generic type
// ValidatorT.
type Validator[
	ValidatorT any,
	WithdrawalCredentialsT ~[32]byte,
] interface {
<<<<<<< HEAD
	constraints.SSZMarshallableStatic
=======
	constraints.SSZMarshallableRootable
	// TODO: Deprecate the need for SizeSSZ here.
	// SizeSSZ returns the size in bytes that the object would take when
	// marshaled.
	SizeSSZ() int
>>>>>>> c651574f
	// New creates a new validator with the given parameters.
	New(
		pubkey crypto.BLSPubkey,
		withdrawalCredentials WithdrawalCredentialsT,
		amount math.Gwei,
		effectiveBalanceIncrement math.Gwei,
		maxEffectiveBalance math.Gwei,
	) ValidatorT
	// IsSlashed returns true if the validator is slashed.
	IsSlashed() bool
	// GetPubkey returns the public key of the validator.
	GetPubkey() crypto.BLSPubkey
	// GetEffectiveBalance returns the effective balance of the validator in
	// Gwei.
	GetEffectiveBalance() math.Gwei
	// SetEffectiveBalance sets the effective balance of the validator in Gwei.
	SetEffectiveBalance(math.Gwei)
	// GetWithdrawableEpoch returns the epoch when the validator can withdraw.
	GetWithdrawableEpoch() math.Epoch
}

// Withdrawal is the interface for a withdrawal.
type Withdrawal[WithdrawalT any] interface {
	// Equals returns true if the withdrawal is equal to the other.
	Equals(WithdrawalT) bool
	// GetAmount returns the amount of the withdrawal.
	GetAmount() math.Gwei
	// GetIndex returns the public key of the validator.
	GetIndex() math.U64
	// GetValidatorIndex returns the index of the validator.
	GetValidatorIndex() math.ValidatorIndex
	// GetAddress returns the address of the withdrawal.
	GetAddress() gethprimitives.ExecutionAddress
}<|MERGE_RESOLUTION|>--- conflicted
+++ resolved
@@ -204,15 +204,11 @@
 	ValidatorT any,
 	WithdrawalCredentialsT ~[32]byte,
 ] interface {
-<<<<<<< HEAD
-	constraints.SSZMarshallableStatic
-=======
 	constraints.SSZMarshallableRootable
 	// TODO: Deprecate the need for SizeSSZ here.
 	// SizeSSZ returns the size in bytes that the object would take when
 	// marshaled.
 	SizeSSZ() int
->>>>>>> c651574f
 	// New creates a new validator with the given parameters.
 	New(
 		pubkey crypto.BLSPubkey,
