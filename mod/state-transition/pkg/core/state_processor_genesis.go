// SPDX-License-Identifier: BUSL-1.1
//
// Copyright (C) 2024, Berachain Foundation. All rights reserved.
// Use of this software is governed by the Business Source License included
// in the LICENSE file of this repository and at www.mariadb.com/bsl11.
//
// ANY USE OF THE LICENSED WORK IN VIOLATION OF THIS LICENSE WILL AUTOMATICALLY
// TERMINATE YOUR RIGHTS UNDER THIS LICENSE FOR THE CURRENT AND ALL OTHER
// VERSIONS OF THE LICENSED WORK.
//
// THIS LICENSE DOES NOT GRANT YOU ANY RIGHT IN ANY TRADEMARK OR LOGO OF
// LICENSOR OR ITS AFFILIATES (PROVIDED THAT YOU MAY USE A TRADEMARK OR LOGO OF
// LICENSOR AS EXPRESSLY REQUIRED BY THIS LICENSE).
//
// TO THE EXTENT PERMITTED BY APPLICABLE LAW, THE LICENSED WORK IS PROVIDED ON
// AN “AS IS” BASIS. LICENSOR HEREBY DISCLAIMS ALL WARRANTIES AND CONDITIONS,
// EXPRESS OR IMPLIED, INCLUDING (WITHOUT LIMITATION) WARRANTIES OF
// MERCHANTABILITY, FITNESS FOR A PARTICULAR PURPOSE, NON-INFRINGEMENT, AND
// TITLE.

package core

import (
	gethprimitives "github.com/berachain/beacon-kit/mod/geth-primitives"
	"github.com/berachain/beacon-kit/mod/primitives/pkg/common"
	"github.com/berachain/beacon-kit/mod/primitives/pkg/constants"
	"github.com/berachain/beacon-kit/mod/primitives/pkg/encoding/ssz/merkle"
	"github.com/berachain/beacon-kit/mod/primitives/pkg/math"
	"github.com/berachain/beacon-kit/mod/primitives/pkg/transition"
	"github.com/berachain/beacon-kit/mod/primitives/pkg/version"
)

// InitializePreminedBeaconStateFromEth1 initializes the beacon state.
//
//nolint:gocognit,funlen // todo fix.
func (sp *StateProcessor[
	_, BeaconBlockBodyT, BeaconBlockHeaderT, BeaconStateT, _, DepositT,
	Eth1DataT, _, ExecutionPayloadHeaderT, ForkT, _, _, ValidatorT, _, _, _,
]) InitializePreminedBeaconStateFromEth1(
	st BeaconStateT,
	deposits []DepositT,
	executionPayloadHeader ExecutionPayloadHeaderT,
	genesisVersion common.Version,
) (transition.ValidatorUpdates, []byte, error) {
	var (
		blkHeader BeaconBlockHeaderT
		blkBody   BeaconBlockBodyT
		fork      ForkT
		eth1Data  Eth1DataT
	)
	fork = fork.New(
		genesisVersion,
		genesisVersion,
		math.U64(constants.GenesisEpoch),
	)

	if err := st.SetSlot(0); err != nil {
		return nil, nil, err
	}

	if err := st.SetFork(fork); err != nil {
		return nil, nil, err
	}

	if err := st.SetEth1DepositIndex(0); err != nil {
		return nil, nil, err
	}

	if err := st.SetEth1Data(eth1Data.New(
		common.Bytes32(gethprimitives.ZeroHash),
		0,
		executionPayloadHeader.GetBlockHash(),
	)); err != nil {
		return nil, nil, err
	}

	// TODO: we need to handle common.Version vs
	// uint32 better.
	bodyRoot := blkBody.Empty(
		version.ToUint32(genesisVersion)).HashTreeRoot()
<<<<<<< HEAD
	if err != nil {
		return nil, nil, err
	}

	if err = st.SetLatestBlockHeader(blkHeader.New(
=======
	if err := st.SetLatestBlockHeader(blkHeader.New(
>>>>>>> d1478c74
		0, 0, common.Root{}, common.Root{}, bodyRoot,
	)); err != nil {
		return nil, nil, err
	}

	for i := range sp.cs.EpochsPerHistoricalVector() {
		if err := st.UpdateRandaoMixAtIndex(
			i,
			common.Bytes32(executionPayloadHeader.GetBlockHash()),
		); err != nil {
			return nil, nil, err
		}
	}

	for _, deposit := range deposits {
<<<<<<< HEAD
		// TODO: process deposits into eth1 data.
		if err = sp.processDeposit(st, deposit); err != nil {
			return nil, nil, err
=======
		if err := sp.processDeposit(st, deposit); err != nil {
			return nil, err
>>>>>>> d1478c74
		}
	}

	// TODO: process activations.
	validators, err := st.GetValidators()
	if err != nil {
		return nil, nil, err
	}

	var validatorsRoot common.Root

	validatorsRoot, err = merkle.
		NewMerkleizer[common.Root, ValidatorT]().MerkleizeListComposite(
		validators,
		uint64(len(validators)),
	)
	if err != nil {
		return nil, nil, err
	}

	// TODO: Fix this bug.
	// if validators.HashTreeRoot() != validatorsRoot {
	// 	panic("BING BONG")
	// }

	if err = st.SetGenesisValidatorsRoot(validatorsRoot); err != nil {
		return nil, nil, err
	}

	if err = st.SetLatestExecutionPayloadHeader(
		executionPayloadHeader,
	); err != nil {
		return nil, nil, err
	}

	// Setup a bunch of 0s to prime the DB.
	for i := range sp.cs.HistoricalRootsLimit() {
		//#nosec:G701 // won't overflow in practice.
		if err = st.UpdateBlockRootAtIndex(i, common.Root{}); err != nil {
			return nil, nil, err
		}
		if err = st.UpdateStateRootAtIndex(i, common.Root{}); err != nil {
			return nil, nil, err
		}
	}

	if err = st.SetNextWithdrawalIndex(0); err != nil {
		return nil, nil, err
	}

	if err = st.SetNextWithdrawalValidatorIndex(
		0,
	); err != nil {
		return nil, nil, err
	}

	if err = st.SetTotalSlashing(0); err != nil {
		return nil, nil, err
	}

	var updates transition.ValidatorUpdates
	updates, err = sp.processSyncCommitteeUpdates(st)
	if err != nil {
		return nil, nil, err
	}
	stateHash, err := st.Commit()
	if err != nil {
		return nil, nil, err
	}
	return updates, stateHash, nil
}<|MERGE_RESOLUTION|>--- conflicted
+++ resolved
@@ -78,15 +78,7 @@
 	// uint32 better.
 	bodyRoot := blkBody.Empty(
 		version.ToUint32(genesisVersion)).HashTreeRoot()
-<<<<<<< HEAD
-	if err != nil {
-		return nil, nil, err
-	}
-
-	if err = st.SetLatestBlockHeader(blkHeader.New(
-=======
 	if err := st.SetLatestBlockHeader(blkHeader.New(
->>>>>>> d1478c74
 		0, 0, common.Root{}, common.Root{}, bodyRoot,
 	)); err != nil {
 		return nil, nil, err
@@ -102,14 +94,8 @@
 	}
 
 	for _, deposit := range deposits {
-<<<<<<< HEAD
-		// TODO: process deposits into eth1 data.
-		if err = sp.processDeposit(st, deposit); err != nil {
+		if err := sp.processDeposit(st, deposit); err != nil {
 			return nil, nil, err
-=======
-		if err := sp.processDeposit(st, deposit); err != nil {
-			return nil, err
->>>>>>> d1478c74
 		}
 	}
 
