--- conflicted
+++ resolved
@@ -43,22 +43,13 @@
 // DefaultConfig returns the default configuration for a BeaconKit chain.
 func DefaultConfig() *Config {
 	return &Config{
-<<<<<<< HEAD
-		Engine:         engineclient.DefaultConfig(),
-		Logger:         log.DefaultConfig(),
-		KZG:            kzg.DefaultConfig(),
-		PayloadBuilder: builder.DefaultConfig(),
-		Validator:      validator.DefaultConfig(),
-		BlockService:   block.DefaultConfig(),
-		NodeAPI:        server.DefaultConfig(),
-=======
 		Engine:            engineclient.DefaultConfig(),
 		Logger:            log.DefaultConfig(),
 		KZG:               kzg.DefaultConfig(),
 		PayloadBuilder:    builder.DefaultConfig(),
 		Validator:         validator.DefaultConfig(),
 		BlockStoreService: blockstore.DefaultConfig(),
->>>>>>> 2fe7be2b
+		NodeAPI:        server.DefaultConfig(),
 	}
 }
 
@@ -74,15 +65,10 @@
 	PayloadBuilder builder.Config `mapstructure:"payload-builder"`
 	// Validator is the configuration for the validator client.
 	Validator validator.Config `mapstructure:"validator"`
-<<<<<<< HEAD
-	// BlockService is the configuration for the block service.
-	BlockService block.Config `mapstructure:"block-service"`
+	// BlockStoreService is the configuration for the block store service.
+	BlockStoreService blockstore.Config `mapstructure:"block-store-service"`
 	// NodeAPI is the configuration for the node API.
 	NodeAPI server.Config `mapstructure:"node-api"`
-=======
-	// BlockStoreService is the configuration for the block store service.
-	BlockStoreService blockstore.Config `mapstructure:"block-store-service"`
->>>>>>> 2fe7be2b
 }
 
 // GetEngine returns the execution client configuration.
