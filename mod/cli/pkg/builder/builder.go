--- conflicted
+++ resolved
@@ -35,11 +35,8 @@
 	"github.com/berachain/beacon-kit/mod/node-core/pkg/components"
 	"github.com/berachain/beacon-kit/mod/node-core/pkg/types"
 	"github.com/berachain/beacon-kit/mod/primitives/pkg/common"
-<<<<<<< HEAD
+	"github.com/berachain/beacon-kit/mod/primitives/pkg/constraints"
 	"github.com/berachain/beacon-kit/mod/server/pkg/components/cometbft"
-=======
-	"github.com/berachain/beacon-kit/mod/primitives/pkg/constraints"
->>>>>>> 998c758f
 	cmtcfg "github.com/cometbft/cometbft/config"
 	"github.com/cosmos/cosmos-sdk/client"
 	"github.com/cosmos/cosmos-sdk/server"
@@ -49,12 +46,9 @@
 
 // CLIBuilder is the builder for the commands.Root (root command).
 type CLIBuilder[
-<<<<<<< HEAD
-	NodeT types.Node[T], T transaction.Tx, ValidatorUpdateT any,
-=======
-	T types.Node,
+	NodeT types.Node[T], T transaction.Tx any,
 	ExecutionPayloadT constraints.EngineType[ExecutionPayloadT],
->>>>>>> 998c758f
+	ValidatorUpdateT any,
 ] struct {
 	depInjectCfg depinject.Config
 	name         string
@@ -76,20 +70,14 @@
 }
 
 // New returns a new CLIBuilder with the given options.
-<<<<<<< HEAD
-func New[NodeT types.Node[T], T transaction.Tx, ValidatorUpdateT any](
+func New[
+	NodeT types.Node[T], T transaction.Tx any,
+	ExecutionPayloadT constraints.EngineType[ExecutionPayloadT],
+	ValidatorUpdateT any,
+](
 	opts ...Opt[NodeT, T, ValidatorUpdateT],
 ) *CLIBuilder[NodeT, T, ValidatorUpdateT] {
 	cb := &CLIBuilder[NodeT, T, ValidatorUpdateT]{
-=======
-func New[
-	T types.Node,
-	ExecutionPayloadT constraints.EngineType[ExecutionPayloadT],
-](
-	opts ...Opt[T, ExecutionPayloadT],
-) *CLIBuilder[T, ExecutionPayloadT] {
-	cb := &CLIBuilder[T, ExecutionPayloadT]{
->>>>>>> 998c758f
 		suppliers: []any{
 			os.Stdout, // supply io.Writer for logger
 			viper.GetViper(),
@@ -102,13 +90,9 @@
 }
 
 // Build builds the CLI commands.
-<<<<<<< HEAD
 func (
-	cb *CLIBuilder[NodeT, T, ValidatorUpdateT],
+	cb *CLIBuilder[NodeT, T, ExecutionPayloadT, ValidatorUpdateT],
 ) Build() (*cmdlib.Root, error) {
-=======
-func (cb *CLIBuilder[T, ExecutionPayloadT]) Build() (*cmdlib.Root, error) {
->>>>>>> 998c758f
 	// allocate memory to hold the dependencies
 	var (
 		autoCliOpts autocli.AppOptions
@@ -161,14 +145,9 @@
 		return nil, err
 	}
 
-<<<<<<< HEAD
 	// hood for now
 	// get list of custom commands
 	cmdList := cmdlib.Commands[NodeT](
-=======
-	// apply default root command setup
-	cmdlib.DefaultRootCommandSetup[T, ExecutionPayloadT](
->>>>>>> 998c758f
 		rootCmd,
 		mm,
 		cb.nodeBuilderFunc,
@@ -199,17 +178,11 @@
 }
 
 // defaultRunHandler returns the default run handler for the CLIBuilder.
-<<<<<<< HEAD
 func (
-	cb *CLIBuilder[NodeT, T, ValidatorUpdateT],
+	cb *CLIBuilder[NodeT, T, ExecutionPayloadT, ValidatorUpdateT],
 ) defaultRunHandler(logger log.Logger) func(
 	cmd *cobra.Command,
 ) error {
-=======
-func (cb *CLIBuilder[T, ExecutionPayloadT]) defaultRunHandler(
-	logger log.Logger,
-) func(cmd *cobra.Command) error {
->>>>>>> 998c758f
 	return func(cmd *cobra.Command) error {
 		return cb.InterceptConfigsPreRunHandler(
 			cmd,
@@ -224,11 +197,9 @@
 // InterceptConfigsPreRunHandler is identical to
 // InterceptConfigsAndCreateContext except it also sets the server context on
 // the command and the server logger.
-<<<<<<< HEAD
-func (cb *CLIBuilder[NodeT, T, ValidatorUpdateT]) InterceptConfigsPreRunHandler(
-=======
-func (cb *CLIBuilder[T, ExecutionPayloadT]) InterceptConfigsPreRunHandler(
->>>>>>> 998c758f
+func (cb *CLIBuilder[
+	NodeT, T, ExecutionPayloadT, ValidatorUpdateT,
+]) InterceptConfigsPreRunHandler(
 	cmd *cobra.Command, logger log.Logger, customAppConfigTemplate string,
 	customAppConfig interface{}, cmtConfig *cmtcfg.Config,
 ) error {
