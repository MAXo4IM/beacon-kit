--- conflicted
+++ resolved
@@ -27,9 +27,9 @@
 	cmdlib "github.com/berachain/beacon-kit/mod/cli/pkg/commands"
 	"github.com/berachain/beacon-kit/mod/cli/pkg/config"
 	"github.com/berachain/beacon-kit/mod/log"
+	"github.com/berachain/beacon-kit/mod/node-core/pkg/components/signer"
 	"github.com/berachain/beacon-kit/mod/node-core/pkg/types"
 	"github.com/berachain/beacon-kit/mod/primitives/pkg/common"
-	"github.com/berachain/beacon-kit/mod/primitives/pkg/constants"
 	"github.com/berachain/beacon-kit/mod/primitives/pkg/constraints"
 	"github.com/berachain/beacon-kit/mod/runtime/pkg/cosmos/runtime"
 	cmtcfg "github.com/cometbft/cometbft/config"
@@ -42,10 +42,6 @@
 type CLIBuilder[
 	T types.Node,
 	ExecutionPayloadT constraints.EngineType[ExecutionPayloadT],
-<<<<<<< HEAD
-	LegacyKeyT ~[constants.BLSSecretKeyLength]byte,
-=======
->>>>>>> 3ecaa1f3
 	LoggerT log.AdvancedLogger[any, LoggerT],
 ] struct {
 	name        string
@@ -68,20 +64,11 @@
 func New[
 	T types.Node,
 	ExecutionPayloadT constraints.EngineType[ExecutionPayloadT],
-<<<<<<< HEAD
-	LegacyKeyT ~[constants.BLSSecretKeyLength]byte,
-	LoggerT log.AdvancedLogger[any, LoggerT],
-](
-	opts ...Opt[T, ExecutionPayloadT, LegacyKeyT, LoggerT],
-) *CLIBuilder[T, ExecutionPayloadT, LegacyKeyT, LoggerT] {
-	cb := &CLIBuilder[T, ExecutionPayloadT, LegacyKeyT, LoggerT]{
-=======
 	LoggerT log.AdvancedLogger[any, LoggerT],
 ](
 	opts ...Opt[T, ExecutionPayloadT, LoggerT],
 ) *CLIBuilder[T, ExecutionPayloadT, LoggerT] {
 	cb := &CLIBuilder[T, ExecutionPayloadT, LoggerT]{
->>>>>>> 3ecaa1f3
 		suppliers: []any{
 			os.Stdout, // supply io.Writer for logger
 		},
@@ -94,11 +81,7 @@
 
 // Build builds the CLI commands.
 func (cb *CLIBuilder[
-<<<<<<< HEAD
-	T, ExecutionPayloadT, LegacyKeyT, LoggerT,
-=======
 	T, ExecutionPayloadT, LoggerT,
->>>>>>> 3ecaa1f3
 ]) Build() (*cmdlib.Root, error) {
 	// allocate memory to hold the dependencies
 	var (
@@ -109,11 +92,7 @@
 	// build dependencies for the root command
 	if err := depinject.Inject(
 		depinject.Configs(
-<<<<<<< HEAD
-			depinject.Supply(cb.suppliers),
-=======
 			depinject.Supply(cb.suppliers...),
->>>>>>> 3ecaa1f3
 			depinject.Provide(
 				cb.components...,
 			),
@@ -135,7 +114,7 @@
 
 	// apply default root command setup
 	cmdlib.DefaultRootCommandSetup[
-		T, ExecutionPayloadT, LegacyKeyT, LoggerT,
+		T, ExecutionPayloadT, signer.LegacyKey, LoggerT, // BAD
 	](
 		rootCmd,
 		&runtime.App{},
@@ -147,11 +126,7 @@
 }
 
 // defaultRunHandler returns the default run handler for the CLIBuilder.
-<<<<<<< HEAD
-func (cb *CLIBuilder[_, _, _, LoggerT]) defaultRunHandler(
-=======
 func (cb *CLIBuilder[_, _, LoggerT]) defaultRunHandler(
->>>>>>> 3ecaa1f3
 	logger LoggerT,
 ) func(cmd *cobra.Command) error {
 	return func(cmd *cobra.Command) error {
@@ -165,11 +140,7 @@
 	}
 }
 
-<<<<<<< HEAD
-func (cb *CLIBuilder[_, _, _, LoggerT]) InterceptConfigsPreRunHandler(
-=======
 func (cb *CLIBuilder[_, _, LoggerT]) InterceptConfigsPreRunHandler(
->>>>>>> 3ecaa1f3
 	cmd *cobra.Command,
 	logger LoggerT,
 	customAppConfigTemplate string,
