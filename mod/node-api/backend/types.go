// SPDX-License-Identifier: BUSL-1.1
//
// Copyright (C) 2024, Berachain Foundation. All rights reserved.
// Use of this software is governed by the Business Source License included
// in the LICENSE file of this repository and at www.mariadb.com/bsl11.
//
// ANY USE OF THE LICENSED WORK IN VIOLATION OF THIS LICENSE WILL AUTOMATICALLY
// TERMINATE YOUR RIGHTS UNDER THIS LICENSE FOR THE CURRENT AND ALL OTHER
// VERSIONS OF THE LICENSED WORK.
//
// THIS LICENSE DOES NOT GRANT YOU ANY RIGHT IN ANY TRADEMARK OR LOGO OF
// LICENSOR OR ITS AFFILIATES (PROVIDED THAT YOU MAY USE A TRADEMARK OR LOGO OF
// LICENSOR AS EXPRESSLY REQUIRED BY THIS LICENSE).
//
// TO THE EXTENT PERMITTED BY APPLICABLE LAW, THE LICENSED WORK IS PROVIDED ON
// AN “AS IS” BASIS. LICENSOR HEREBY DISCLAIMS ALL WARRANTIES AND CONDITIONS,
// EXPRESS OR IMPLIED, INCLUDING (WITHOUT LIMITATION) WARRANTIES OF
// MERCHANTABILITY, FITNESS FOR A PARTICULAR PURPOSE, NON-INFRINGEMENT, AND
// TITLE.

package backend

import (
	"context"

	"github.com/berachain/beacon-kit/mod/primitives/pkg/common"
	"github.com/berachain/beacon-kit/mod/primitives/pkg/constraints"
	"github.com/berachain/beacon-kit/mod/primitives/pkg/crypto"
	"github.com/berachain/beacon-kit/mod/primitives/pkg/math"
	"github.com/berachain/beacon-kit/mod/primitives/pkg/transition"
	"github.com/berachain/beacon-kit/mod/state-transition/pkg/core"
)

// The AvailabilityStore interface is responsible for validating and storing
// sidecars for specific blocks, as well as verifying sidecars that have already
// been stored.
type AvailabilityStore[BeaconBlockBodyT, BlobSidecarsT any] interface {
	// IsDataAvailable ensures that all blobs referenced in the block are
	// securely stored before it returns without an error.
	IsDataAvailable(
		context.Context, math.Slot, BeaconBlockBodyT,
	) bool
	// Persist makes sure that the sidecar remains accessible for data
	// availability checks throughout the beacon node's operation.
	Persist(math.Slot, BlobSidecarsT) error
}

// BeaconBlockHeader is the interface for a beacon block header.
type BeaconBlockHeader[BeaconBlockHeaderT any] interface {
	constraints.SSZMarshallableRootable
	New(
		slot math.Slot,
		proposerIndex math.ValidatorIndex,
		parentBlockRoot common.Root,
		stateRoot common.Root,
		bodyRoot common.Root,
	) BeaconBlockHeaderT
	GetSlot() math.Slot
	GetProposerIndex() math.ValidatorIndex
	GetParentBlockRoot() common.Root
	GetStateRoot() common.Root
	SetStateRoot(common.Root)
	GetBodyRoot() common.Root
}

// BeaconState is the interface for the beacon state.
type BeaconState[
	BeaconBlockHeaderT, Eth1DataT, ExecutionPayloadHeaderT,
	ForkT, ValidatorT, ValidatorsT, WithdrawalT any,
] interface {
	// SetSlot sets the slot on the beacon state.
	SetSlot(math.Slot) error

	core.ReadOnlyBeaconState[
		BeaconBlockHeaderT, Eth1DataT, ExecutionPayloadHeaderT,
		ForkT, ValidatorT, ValidatorsT, WithdrawalT,
	]
}

// BlockStore is the interface for block storage.
type BlockStore[BeaconBlockT any] interface {
	// GetSlotByBlockRoot retrieves the slot by a given block root.
	GetSlotByBlockRoot(root common.Root) (math.Slot, error)
	// GetSlotByStateRoot retrieves the slot by a given state root.
	GetSlotByStateRoot(root common.Root) (math.Slot, error)
	// GetSlotByExecutionNumber retrieves the slot by a given execution number.
	GetSlotByExecutionNumber(executionNumber math.U64) (math.Slot, error)
	// GetSlotByParentRoot retrieves the slot by a given parent root.
	GetSlotByParentRoot(root common.Root) (math.Slot, error)
}

// DepositStore defines the interface for deposit storage.
type DepositStore[DepositT any] interface {
	// GetDepositsByIndex returns `numView` expected deposits.
	GetDepositsByIndex(startIndex uint64, numView uint64) ([]DepositT, error)
	// Prune prunes the deposit store of [start, end)
	Prune(start, end uint64) error
	// EnqueueDeposits adds a list of deposits to the deposit store.
	EnqueueDeposits(deposits []DepositT) error
}

// Node is the interface for a node.
type Node[ContextT any] interface {
	// CreateQueryContext creates a query context for a given height and proof
	// flag.
	CreateQueryContext(height int64, prove bool) (ContextT, error)
}

type StateProcessor[BeaconStateT any] interface {
	ProcessSlots(BeaconStateT, math.Slot) (transition.ValidatorUpdates, error)
}

// StorageBackend is the interface for the storage backend.
type StorageBackend[
	AvailabilityStoreT, BeaconStateT, BlockStoreT, DepositStoreT any,
] interface {
	AvailabilityStore() AvailabilityStoreT
	BlockStore() BlockStoreT
	DepositStore() DepositStoreT
	StateFromContext(context.Context) BeaconStateT
}

// Validator represents an interface for a validator with generic withdrawal
// credentials. WithdrawalCredentialsT is a type parameter that must implement
// the WithdrawalCredentials interface.
type Validator[WithdrawalCredentialsT WithdrawalCredentials] interface {
	// GetWithdrawalCredentials returns the withdrawal credentials of the
	// validator.
	GetWithdrawalCredentials() WithdrawalCredentialsT
	// GetPubkey returns the public key of the validator.
	GetPubkey() crypto.BLSPubkey
	// GetEffectiveBalance returns the effective balance of the validator.
	GetEffectiveBalance() math.Gwei
	// IsSlashed returns true if the validator is slashed.
	IsSlashed() bool
	// GetActivationEligibilityEpoch returns the epoch when the validator
	// became eligible for activation.
	GetActivationEligibilityEpoch() math.Epoch
	// GetActivationEpoch returns the epoch when the validator was activated.
	GetActivationEpoch() math.Epoch
	// GetExitEpoch returns the epoch when the validator exited.
	GetExitEpoch() math.Epoch
	// GetWithdrawableEpoch returns the epoch when the validator
	// can withdraw their balance.
	GetWithdrawableEpoch() math.Epoch
}

// Withdrawal represents an interface for a withdrawal.
type Withdrawal[T any] interface {
	New(
		index math.U64,
		validator math.ValidatorIndex,
		address common.ExecutionAddress,
		amount math.Gwei,
	) T
}

<<<<<<< HEAD
type Fork[ForkT any] interface {
	GetPreviousVersion() common.Version
=======
// WithdrawalCredentials represents an interface for withdrawal credentials.
type WithdrawalCredentials interface {
	// ToExecutionAddress converts the withdrawal credentials to an execution
	// address.
	ToExecutionAddress() (common.ExecutionAddress, error)
	// Bytes returns the raw byte representation of the withdrawal credentials.
	Bytes() []byte
>>>>>>> a1d38340
}<|MERGE_RESOLUTION|>--- conflicted
+++ resolved
@@ -155,10 +155,9 @@
 	) T
 }
 
-<<<<<<< HEAD
 type Fork[ForkT any] interface {
 	GetPreviousVersion() common.Version
-=======
+
 // WithdrawalCredentials represents an interface for withdrawal credentials.
 type WithdrawalCredentials interface {
 	// ToExecutionAddress converts the withdrawal credentials to an execution
@@ -166,5 +165,4 @@
 	ToExecutionAddress() (common.ExecutionAddress, error)
 	// Bytes returns the raw byte representation of the withdrawal credentials.
 	Bytes() []byte
->>>>>>> a1d38340
 }