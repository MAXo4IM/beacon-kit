// SPDX-License-Identifier: BUSL-1.1
//
// Copyright (C) 2024, Berachain Foundation. All rights reserved.
// Use of this software is governed by the Business Source License included
// in the LICENSE file of this repository and at www.mariadb.com/bsl11.
//
// ANY USE OF THE LICENSED WORK IN VIOLATION OF THIS LICENSE WILL AUTOMATICALLY
// TERMINATE YOUR RIGHTS UNDER THIS LICENSE FOR THE CURRENT AND ALL OTHER
// VERSIONS OF THE LICENSED WORK.
//
// THIS LICENSE DOES NOT GRANT YOU ANY RIGHT IN ANY TRADEMARK OR LOGO OF
// LICENSOR OR ITS AFFILIATES (PROVIDED THAT YOU MAY USE A TRADEMARK OR LOGO OF
// LICENSOR AS EXPRESSLY REQUIRED BY THIS LICENSE).
//
// TO THE EXTENT PERMITTED BY APPLICABLE LAW, THE LICENSED WORK IS PROVIDED ON
// AN “AS IS” BASIS. LICENSOR HEREBY DISCLAIMS ALL WARRANTIES AND CONDITIONS,
// EXPRESS OR IMPLIED, INCLUDING (WITHOUT LIMITATION) WARRANTIES OF
// MERCHANTABILITY, FITNESS FOR A PARTICULAR PURPOSE, NON-INFRINGEMENT, AND
// TITLE.

package block

import (
	"fmt"

	"github.com/berachain/beacon-kit/mod/errors"
	"github.com/berachain/beacon-kit/mod/log"
	"github.com/berachain/beacon-kit/mod/primitives/pkg/common"
	"github.com/berachain/beacon-kit/mod/primitives/pkg/math"
	lru "github.com/hashicorp/golang-lru/v2"
)

// KVStore is a simple memory store based implementation that stores metadata of
// beacon blocks.
type KVStore[BeaconBlockT BeaconBlock] struct {
<<<<<<< HEAD
	blockRoots       *lru.Cache[common.Root, math.Slot]
	executionNumbers *lru.Cache[math.U64, math.Slot]
	stateRoots       *lru.Cache[common.Root, math.Slot]
	parentRoots      *lru.Cache[common.Root, math.Slot]
=======
	// Beacon block root to slot mapping is injective for finalized blocks.
	blockRoots *lru.Cache[common.Root, math.Slot]
>>>>>>> dccfde13

	// Timestamp to slot mapping is injective for finalized blocks. This is
	// guaranteed by CometBFT consensus. So each slot will be associated with a
	// different timestamp (no overwriting) as we store only finalized blocks.
	timestamps *lru.Cache[math.U64, math.Slot]

	// Beacon state root to slot mapping is injective for finalized blocks.
	stateRoots *lru.Cache[common.Root, math.Slot]

	// Logger for the store.
	logger log.Logger
}

// NewStore creates a new block store.
func NewStore[BeaconBlockT BeaconBlock](
	logger log.Logger,
	availabilityWindow int,
) *KVStore[BeaconBlockT] {
	blockRoots, err := lru.New[common.Root, math.Slot](availabilityWindow)
	if err != nil {
		panic(err)
	}
	timestamps, err := lru.New[math.U64, math.Slot](availabilityWindow)
	if err != nil {
		panic(err)
	}
	stateRoots, err := lru.New[common.Root, math.Slot](availabilityWindow)
	if err != nil {
		panic(err)
	}

	parentRoots, err := lru.New[common.Root, math.Slot](availabilityWindow)
	if err != nil {
		panic(err)
	}
	return &KVStore[BeaconBlockT]{
<<<<<<< HEAD
		blockRoots:       blockRoots,
		executionNumbers: executionNumbers,
		stateRoots:       stateRoots,
		logger:           logger,
		parentRoots:      parentRoots,
=======
		blockRoots: blockRoots,
		timestamps: timestamps,
		stateRoots: stateRoots,
		logger:     logger,
>>>>>>> dccfde13
	}
}

// Set sets the block by a given index in the store, storing the block root,
// timestamp, and state root. Only this function may potentially evict
// entries from the store if the availability window is reached.
func (kv *KVStore[BeaconBlockT]) Set(blk BeaconBlockT) error {
	slot := blk.GetSlot()
	kv.blockRoots.Add(blk.HashTreeRoot(), slot)
	kv.timestamps.Add(blk.GetTimestamp(), slot)
	kv.stateRoots.Add(blk.GetStateRoot(), slot)
	kv.parentRoots.Add(blk.GetParentBlockRoot(), slot)
	return nil
}

// GetSlotByBlockRoot retrieves the slot by a given block root from the store.
func (kv *KVStore[BeaconBlockT]) GetSlotByBlockRoot(
	blockRoot common.Root,
) (math.Slot, error) {
	slot, ok := kv.blockRoots.Peek(blockRoot)
	if !ok {
		return 0, fmt.Errorf("slot not found at block root: %s", blockRoot)
	}
	return slot, nil
}

// GetParentSlotByTimestamp retrieves the parent slot by a given timestamp from
// the store.
func (kv *KVStore[BeaconBlockT]) GetParentSlotByTimestamp(
	timestamp math.U64,
) (math.Slot, error) {
	slot, ok := kv.timestamps.Peek(timestamp)
	if !ok {
		return slot, fmt.Errorf("slot not found at timestamp: %d", timestamp)
	}
	if slot == 0 {
		return slot, errors.New("parent slot not supported for genesis slot 0")
	}

	return slot - 1, nil
}

// GetSlotByStateRoot retrieves the slot by a given state root from the store.
func (kv *KVStore[BeaconBlockT]) GetSlotByStateRoot(
	stateRoot common.Root,
) (math.Slot, error) {
	slot, ok := kv.stateRoots.Peek(stateRoot)
	if !ok {
		return 0, fmt.Errorf("slot not found at state root: %s", stateRoot)
	}
	return slot, nil
}

// GetSlotByParentRoot retrieves the slot by a given parent root from the store.
func (kv *KVStore[BeaconBlockT]) GetSlotByParentRoot(
	parentRoot common.Root,
) (math.Slot, error) {
	slot, ok := kv.parentRoots.Peek(parentRoot)
	if !ok {
		return 0, fmt.Errorf("slot not found at parent root: %s", parentRoot)
	}
	return slot, nil
}<|MERGE_RESOLUTION|>--- conflicted
+++ resolved
@@ -33,15 +33,8 @@
 // KVStore is a simple memory store based implementation that stores metadata of
 // beacon blocks.
 type KVStore[BeaconBlockT BeaconBlock] struct {
-<<<<<<< HEAD
-	blockRoots       *lru.Cache[common.Root, math.Slot]
-	executionNumbers *lru.Cache[math.U64, math.Slot]
-	stateRoots       *lru.Cache[common.Root, math.Slot]
-	parentRoots      *lru.Cache[common.Root, math.Slot]
-=======
 	// Beacon block root to slot mapping is injective for finalized blocks.
 	blockRoots *lru.Cache[common.Root, math.Slot]
->>>>>>> dccfde13
 
 	// Timestamp to slot mapping is injective for finalized blocks. This is
 	// guaranteed by CometBFT consensus. So each slot will be associated with a
@@ -50,6 +43,8 @@
 
 	// Beacon state root to slot mapping is injective for finalized blocks.
 	stateRoots *lru.Cache[common.Root, math.Slot]
+
+  parentRoots      *lru.Cache[common.Root, math.Slot]
 
 	// Logger for the store.
 	logger log.Logger
@@ -78,18 +73,11 @@
 		panic(err)
 	}
 	return &KVStore[BeaconBlockT]{
-<<<<<<< HEAD
-		blockRoots:       blockRoots,
-		executionNumbers: executionNumbers,
-		stateRoots:       stateRoots,
-		logger:           logger,
-		parentRoots:      parentRoots,
-=======
-		blockRoots: blockRoots,
-		timestamps: timestamps,
-		stateRoots: stateRoots,
-		logger:     logger,
->>>>>>> dccfde13
+		blockRoots:   blockRoots,
+		timestamps:   timestamps,
+		stateRoots:   stateRoots,
+    parentRoots:  parentRoots,
+		logger:       logger,
 	}
 }
 
