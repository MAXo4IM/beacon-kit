// SPDX-License-Identifier: BUSL-1.1
//
// Copyright (C) 2024, Berachain Foundation. All rights reserved.
// Use of this software is governed by the Business Source License included
// in the LICENSE file of this repository and at www.mariadb.com/bsl11.
//
// ANY USE OF THE LICENSED WORK IN VIOLATION OF THIS LICENSE WILL AUTOMATICALLY
// TERMINATE YOUR RIGHTS UNDER THIS LICENSE FOR THE CURRENT AND ALL OTHER
// VERSIONS OF THE LICENSED WORK.
//
// THIS LICENSE DOES NOT GRANT YOU ANY RIGHT IN ANY TRADEMARK OR LOGO OF
// LICENSOR OR ITS AFFILIATES (PROVIDED THAT YOU MAY USE A TRADEMARK OR LOGO OF
// LICENSOR AS EXPRESSLY REQUIRED BY THIS LICENSE).
//
// TO THE EXTENT PERMITTED BY APPLICABLE LAW, THE LICENSED WORK IS PROVIDED ON
// AN “AS IS” BASIS. LICENSOR HEREBY DISCLAIMS ALL WARRANTIES AND CONDITIONS,
// EXPRESS OR IMPLIED, INCLUDING (WITHOUT LIMITATION) WARRANTIES OF
// MERCHANTABILITY, FITNESS FOR A PARTICULAR PURPOSE, NON-INFRINGEMENT, AND
// TITLE.

package block

import (
	"fmt"

	"github.com/berachain/beacon-kit/mod/errors"
	"github.com/berachain/beacon-kit/mod/log"
	"github.com/berachain/beacon-kit/mod/primitives/pkg/common"
	"github.com/berachain/beacon-kit/mod/primitives/pkg/math"
	"github.com/berachain/beacon-kit/mod/storage/pkg/errors"
	lru "github.com/hashicorp/golang-lru/v2"
)

// KVStore is a simple memory store based implementation that stores metadata of
// beacon blocks.
type KVStore[BeaconBlockT BeaconBlock] struct {
	// Beacon block root to slot mapping is injective for finalized blocks.
	blockRoots *lru.Cache[common.Root, math.Slot]

	// Timestamp to slot mapping is injective for finalized blocks. This is
	// guaranteed by CometBFT consensus. So each slot will be associated with a
	// different timestamp (no overwriting) as we store only finalized blocks.
	timestamps *lru.Cache[math.U64, math.Slot]

	// Beacon state root to slot mapping is injective for finalized blocks.
	stateRoots *lru.Cache[common.Root, math.Slot]

	// Logger for the store.
	logger log.Logger
}

// NewStore creates a new block store.
func NewStore[BeaconBlockT BeaconBlock](
	logger log.Logger,
	availabilityWindow int,
) *KVStore[BeaconBlockT] {
	blockRoots, err := lru.New[common.Root, math.Slot](availabilityWindow)
	if err != nil {
		panic(err)
	}
	timestamps, err := lru.New[math.U64, math.Slot](availabilityWindow)
	if err != nil {
		panic(err)
	}
	stateRoots, err := lru.New[common.Root, math.Slot](availabilityWindow)
	if err != nil {
		panic(err)
	}
	return &KVStore[BeaconBlockT]{
		blockRoots: blockRoots,
		timestamps: timestamps,
		stateRoots: stateRoots,
		logger:     logger,
	}
}

// Set sets the block by a given index in the store, storing the block root,
// timestamp, and state root. Only this function may potentially evict
// entries from the store if the availability window is reached.
func (kv *KVStore[BeaconBlockT]) Set(blk BeaconBlockT) error {
	slot := blk.GetSlot()
	kv.blockRoots.Add(blk.HashTreeRoot(), slot)
	kv.timestamps.Add(blk.GetTimestamp(), slot)
	kv.stateRoots.Add(blk.GetStateRoot(), slot)
	return nil
}

// GetSlotByRoot retrieves the slot by a given block root from the store.
func (kv *KVStore[BeaconBlockT]) GetSlotByBlockRoot(
	blockRoot common.Root,
) (math.Slot, error) {
	slot, ok := kv.blockRoots.Peek(blockRoot)
	if !ok {
		return 0, fmt.Errorf(
			"%w, block root: %s",
			errors.ErrNotFound,
			blockRoot,
		)
	}
	return slot, nil
}

// GetParentSlotByTimestamp retrieves the parent slot by a given timestamp from
// the store.
func (kv *KVStore[BeaconBlockT]) GetParentSlotByTimestamp(
	timestamp math.U64,
) (math.Slot, error) {
	slot, ok := kv.timestamps.Peek(timestamp)
	if !ok {
<<<<<<< HEAD
		return 0, fmt.Errorf(
			"%w, execution number: %d",
			errors.ErrNotFound,
			executionNumber,
		)
=======
		return slot, fmt.Errorf("slot not found at timestamp: %d", timestamp)
>>>>>>> 82afcb2d
	}
	if slot == 0 {
		return slot, errors.New("parent slot not supported for genesis slot 0")
	}

	return slot - 1, nil
}

// GetSlotByStateRoot retrieves the slot by a given state root from the store.
func (kv *KVStore[BeaconBlockT]) GetSlotByStateRoot(
	stateRoot common.Root,
) (math.Slot, error) {
	slot, ok := kv.stateRoots.Peek(stateRoot)
	if !ok {
		return 0, fmt.Errorf(
			"%w, state root: %s",
			errors.ErrNotFound,
			stateRoot,
		)
	}
	return slot, nil
}<|MERGE_RESOLUTION|>--- conflicted
+++ resolved
@@ -21,9 +21,9 @@
 package block
 
 import (
+	stderrors "errors"
 	"fmt"
 
-	"github.com/berachain/beacon-kit/mod/errors"
 	"github.com/berachain/beacon-kit/mod/log"
 	"github.com/berachain/beacon-kit/mod/primitives/pkg/common"
 	"github.com/berachain/beacon-kit/mod/primitives/pkg/math"
@@ -107,18 +107,14 @@
 ) (math.Slot, error) {
 	slot, ok := kv.timestamps.Peek(timestamp)
 	if !ok {
-<<<<<<< HEAD
 		return 0, fmt.Errorf(
-			"%w, execution number: %d",
+			"%w, timestamp: %d",
 			errors.ErrNotFound,
-			executionNumber,
+			timestamp,
 		)
-=======
-		return slot, fmt.Errorf("slot not found at timestamp: %d", timestamp)
->>>>>>> 82afcb2d
 	}
 	if slot == 0 {
-		return slot, errors.New("parent slot not supported for genesis slot 0")
+		return slot, stderrors.New("parent slot not supported for genesis slot 0")
 	}
 
 	return slot - 1, nil
