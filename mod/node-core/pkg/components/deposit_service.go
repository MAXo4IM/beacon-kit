// SPDX-License-Identifier: BUSL-1.1
//
// Copyright (C) 2024, Berachain Foundation. All rights reserved.
// Use of this software is governed by the Business Source License included
// in the LICENSE file of this repository and at www.mariadb.com/bsl11.
//
// ANY USE OF THE LICENSED WORK IN VIOLATION OF THIS LICENSE WILL AUTOMATICALLY
// TERMINATE YOUR RIGHTS UNDER THIS LICENSE FOR THE CURRENT AND ALL OTHER
// VERSIONS OF THE LICENSED WORK.
//
// THIS LICENSE DOES NOT GRANT YOU ANY RIGHT IN ANY TRADEMARK OR LOGO OF
// LICENSOR OR ITS AFFILIATES (PROVIDED THAT YOU MAY USE A TRADEMARK OR LOGO OF
// LICENSOR AS EXPRESSLY REQUIRED BY THIS LICENSE).
//
// TO THE EXTENT PERMITTED BY APPLICABLE LAW, THE LICENSED WORK IS PROVIDED ON
// AN “AS IS” BASIS. LICENSOR HEREBY DISCLAIMS ALL WARRANTIES AND CONDITIONS,
// EXPRESS OR IMPLIED, INCLUDING (WITHOUT LIMITATION) WARRANTIES OF
// MERCHANTABILITY, FITNESS FOR A PARTICULAR PURPOSE, NON-INFRINGEMENT, AND
// TITLE.

package components

import (
	"cosmossdk.io/depinject"
	"github.com/berachain/beacon-kit/mod/execution/pkg/deposit"
	"github.com/berachain/beacon-kit/mod/log"
	"github.com/berachain/beacon-kit/mod/node-core/pkg/components/metrics"
	"github.com/berachain/beacon-kit/mod/primitives/pkg/common"
	"github.com/berachain/beacon-kit/mod/primitives/pkg/math"
	"github.com/berachain/beacon-kit/mod/primitives/pkg/messages"
)

// DepositServiceIn is the input for the deposit service.
type DepositServiceIn[
	LoggerT log.AdvancedLogger[any, LoggerT],
] struct {
	depinject.In
	BeaconDepositContract *DepositContract
	ChainSpec             common.ChainSpec
	DepositStore          *DepositStore
	Dispatcher            *Dispatcher
	EngineClient          *EngineClient
	Logger                LoggerT
	TelemetrySink         *metrics.TelemetrySink
}

// ProvideDepositService provides the deposit service to the depinject
// framework.
<<<<<<< HEAD
func ProvideDepositService(in DepositServiceIn) (*DepositService, error) {
=======
func ProvideDepositService[
	LoggerT log.AdvancedLogger[any, LoggerT],
](
	in DepositServiceIn[LoggerT],
) (*DepositService, error) {
	blkSub, err := in.BlockBroker.Subscribe()
	if err != nil {
		in.Logger.Error("failed to subscribe to block feed", "err", err)
		return nil, errors.New("failed to subscribe to block feed")
	}

>>>>>>> 3ecaa1f3
	// Build the deposit service.
	return deposit.NewService[
		*BeaconBlockBody,
		*BeaconBlock,
		FinalizedBlockEvent,
		*DepositStore,
		*ExecutionPayload,
	](
		in.Logger.With("service", "deposit"),
		math.U64(in.ChainSpec.Eth1FollowDistance()),
		in.TelemetrySink,
		in.DepositStore,
		in.BeaconDepositContract,
		messages.BeaconBlockFinalizedEvent,
		in.Dispatcher,
	), nil
}<|MERGE_RESOLUTION|>--- conflicted
+++ resolved
@@ -46,21 +46,11 @@
 
 // ProvideDepositService provides the deposit service to the depinject
 // framework.
-<<<<<<< HEAD
-func ProvideDepositService(in DepositServiceIn) (*DepositService, error) {
-=======
 func ProvideDepositService[
 	LoggerT log.AdvancedLogger[any, LoggerT],
 ](
 	in DepositServiceIn[LoggerT],
 ) (*DepositService, error) {
-	blkSub, err := in.BlockBroker.Subscribe()
-	if err != nil {
-		in.Logger.Error("failed to subscribe to block feed", "err", err)
-		return nil, errors.New("failed to subscribe to block feed")
-	}
-
->>>>>>> 3ecaa1f3
 	// Build the deposit service.
 	return deposit.NewService[
 		*BeaconBlockBody,
