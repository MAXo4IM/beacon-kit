// SPDX-License-Identifier: BUSL-1.1
//
// Copyright (C) 2024, Berachain Foundation. All rights reserved.
// Use of this software is governed by the Business Source License included
// in the LICENSE file of this repository and at www.mariadb.com/bsl11.
//
// ANY USE OF THE LICENSED WORK IN VIOLATION OF THIS LICENSE WILL AUTOMATICALLY
// TERMINATE YOUR RIGHTS UNDER THIS LICENSE FOR THE CURRENT AND ALL OTHER
// VERSIONS OF THE LICENSED WORK.
//
// THIS LICENSE DOES NOT GRANT YOU ANY RIGHT IN ANY TRADEMARK OR LOGO OF
// LICENSOR OR ITS AFFILIATES (PROVIDED THAT YOU MAY USE A TRADEMARK OR LOGO OF
// LICENSOR AS EXPRESSLY REQUIRED BY THIS LICENSE).
//
// TO THE EXTENT PERMITTED BY APPLICABLE LAW, THE LICENSED WORK IS PROVIDED ON
// AN “AS IS” BASIS. LICENSOR HEREBY DISCLAIMS ALL WARRANTIES AND CONDITIONS,
// EXPRESS OR IMPLIED, INCLUDING (WITHOUT LIMITATION) WARRANTIES OF
// MERCHANTABILITY, FITNESS FOR A PARTICULAR PURPOSE, NON-INFRINGEMENT, AND
// TITLE.

package storage

import (
	"context"

	"github.com/berachain/beacon-kit/mod/consensus-types/pkg/types"
	"github.com/berachain/beacon-kit/mod/primitives/pkg/common"
	"github.com/berachain/beacon-kit/mod/state-transition/pkg/core"
<<<<<<< HEAD
	"github.com/berachain/beacon-kit/mod/state-transition/pkg/core/state/v2"
	"github.com/berachain/beacon-kit/mod/storage/pkg/beacondb"
	beacondbv2 "github.com/berachain/beacon-kit/mod/storage/pkg/beacondb/v2"
	"github.com/berachain/beacon-kit/mod/storage/pkg/deposit"
)

// KVStore is a type alias for the beacon store with the generics defined using
// primitives.
type KVStore = beacondb.KVStore[
	*types.BeaconBlockHeader, *types.Eth1Data, *types.ExecutionPayloadHeader,
	*types.Fork, *types.Validator,
]

type StateStore = beacondbv2.Store[
	*types.BeaconBlockHeader, *types.Eth1Data, *types.ExecutionPayloadHeader,
	*types.Fork, *types.Validator,
]

// The AvailabilityStore interface is responsible for validating and storing
// sidecars for specific blocks, as well as verifying sidecars that have already
// been stored.
type AvailabilityStore[BeaconBlockBodyT, BlobSidecarsT any] interface {
	// IsDataAvailable ensures that all blobs referenced in the block are
	// securely stored before it returns without an error.
	IsDataAvailable(
		context.Context, math.Slot, BeaconBlockBodyT,
	) bool
	// Persist makes sure that the sidecar remains accessible for data
	// availability checks throughout the beacon node's operation.
	Persist(math.Slot, BlobSidecarsT) error
}

=======
	"github.com/berachain/beacon-kit/mod/state-transition/pkg/core/state"
)

>>>>>>> d69a1941
// Backend is a struct that holds the storage backend. It provides a simple
// interface to access all types of storage required by the runtime.
type Backend[
	AvailabilityStoreT AvailabilityStore[
		BeaconBlockBodyT, BlobSidecarsT,
	],
	BeaconBlockBodyT types.RawBeaconBlockBody,
	BeaconBlockHeaderT core.BeaconBlockHeader[BeaconBlockHeaderT],
	BeaconStateT core.BeaconState[
		BeaconStateT, BeaconBlockHeaderT, Eth1DataT, ExecutionPayloadHeaderT,
		ForkT, KVStoreT, ValidatorT, WithdrawalT,
	],
	BeaconStateMarshallableT state.BeaconStateMarshallable[
		BeaconStateMarshallableT, BeaconBlockHeaderT, Eth1DataT,
		ExecutionPayloadHeaderT, ForkT, ValidatorT,
	],
	BlobSidecarsT any,
	DepositT Deposit,
	DepositStoreT DepositStore[DepositT],
	Eth1DataT,
	ExecutionPayloadHeaderT,
	ForkT any,
	KVStoreT KVStore[
		KVStoreT, BeaconBlockHeaderT, Eth1DataT,
		ExecutionPayloadHeaderT, ForkT, ValidatorT,
	],
	ValidatorT Validator[WithdrawalCredentialsT],
	WithdrawalT Withdrawal[WithdrawalT],
	WithdrawalCredentialsT WithdrawalCredentials,
] struct {
<<<<<<< HEAD
	chainSpec         common.ChainSpec
	availabilityStore AvailabilityStoreT
	stateStore        *StateStore
	depositStore      DepositStoreT
=======
	cs common.ChainSpec
	as AvailabilityStoreT
	bs KVStoreT
	ds DepositStoreT
>>>>>>> d69a1941
}

func NewBackend[
	AvailabilityStoreT AvailabilityStore[
		BeaconBlockBodyT, BlobSidecarsT,
	],
	BeaconBlockBodyT types.RawBeaconBlockBody,
	BeaconBlockHeaderT core.BeaconBlockHeader[BeaconBlockHeaderT],
	BeaconStateT core.BeaconState[
		BeaconStateT, BeaconBlockHeaderT, Eth1DataT, ExecutionPayloadHeaderT,
		ForkT, KVStoreT, ValidatorT, WithdrawalT,
	],
	BeaconStateMarshallableT state.BeaconStateMarshallable[
		BeaconStateMarshallableT, BeaconBlockHeaderT, Eth1DataT,
		ExecutionPayloadHeaderT, ForkT, ValidatorT,
	],
	BlobSidecarsT any,
	DepositT Deposit,
	DepositStoreT DepositStore[DepositT],
	Eth1DataT,
	ExecutionPayloadHeaderT,
	ForkT any,
	KVStoreT KVStore[
		KVStoreT, BeaconBlockHeaderT, Eth1DataT,
		ExecutionPayloadHeaderT, ForkT, ValidatorT,
	],
	ValidatorT Validator[WithdrawalCredentialsT],
	WithdrawalT Withdrawal[WithdrawalT],
	WithdrawalCredentialsT WithdrawalCredentials,
](
<<<<<<< HEAD
	chainSpec common.ChainSpec,
	availabilityStore AvailabilityStoreT,
	stateStore *StateStore,
	depositStore DepositStoreT,
=======
	cs common.ChainSpec,
	as AvailabilityStoreT,
	bs KVStoreT,
	ds DepositStoreT,
>>>>>>> d69a1941
) *Backend[
	AvailabilityStoreT, BeaconBlockBodyT, BeaconBlockHeaderT, BeaconStateT,
	BeaconStateMarshallableT, BlobSidecarsT, DepositT, DepositStoreT, Eth1DataT,
	ExecutionPayloadHeaderT, ForkT, KVStoreT, ValidatorT,
	WithdrawalT, WithdrawalCredentialsT,
] {
	return &Backend[
		AvailabilityStoreT, BeaconBlockBodyT, BeaconBlockHeaderT, BeaconStateT,
		BeaconStateMarshallableT, BlobSidecarsT, DepositT, DepositStoreT, Eth1DataT,
		ExecutionPayloadHeaderT, ForkT, KVStoreT, ValidatorT,
		WithdrawalT, WithdrawalCredentialsT,
	]{
		chainSpec:         chainSpec,
		availabilityStore: availabilityStore,
		stateStore:        stateStore,
		depositStore:      depositStore,
	}
}

// AvailabilityStore returns the availability store struct initialized with a
// given context.
func (k Backend[
	AvailabilityStoreT, _, _, _, _, _, _, _, _, _, _, _, _, _, _,
]) AvailabilityStore(
	_ context.Context,
) AvailabilityStoreT {
	return k.availabilityStore
}

// BeaconState returns the beacon state struct initialized with a given
// context and the store key.
func (k Backend[
	AvailabilityStoreT, BeaconBlockBodyT, BeaconBlockHeaderT, BeaconStateT,
	BeaconStateMarshallableT, BlobSidecarsT, DepositT, DepositStoreT, Eth1DataT,
	ExecutionPayloadHeaderT, ForkT, KVStoreT, ValidatorT,
	WithdrawalT, WithdrawalCredentialsT,
]) StateFromContext(
	_ context.Context,
) BeaconStateT {
<<<<<<< HEAD
	return state.NewBeaconStateFromDB[
		BeaconStateT, BeaconStateMarshallableT,
	](
		k.stateStore, k.chainSpec,
=======
	var st BeaconStateT
	return st.NewFromDB(
		k.bs.WithContext(ctx), k.cs,
>>>>>>> d69a1941
	)
}

// BeaconStore returns the beacon store struct.
func (k Backend[
<<<<<<< HEAD
	AvailabilityStoreT, BeaconBlockBodyT, BeaconStateT,
	BeaconStateMarshallableT, DepositStoreT,
]) BeaconStore() *StateStore {
	return k.stateStore
=======
	_, _, _, _, _, _, _, _, _, _, _, KVStoreT, _, _, _,
]) BeaconStore() KVStoreT {
	return k.bs
>>>>>>> d69a1941
}

// DepositStore returns the deposit store struct initialized with a.
func (k Backend[
	_, _, _, _, _, _, _, DepositStoreT, _, _, _, _, _, _, _,
]) DepositStore(
	_ context.Context,
) DepositStoreT {
	return k.depositStore
}<|MERGE_RESOLUTION|>--- conflicted
+++ resolved
@@ -26,44 +26,9 @@
 	"github.com/berachain/beacon-kit/mod/consensus-types/pkg/types"
 	"github.com/berachain/beacon-kit/mod/primitives/pkg/common"
 	"github.com/berachain/beacon-kit/mod/state-transition/pkg/core"
-<<<<<<< HEAD
-	"github.com/berachain/beacon-kit/mod/state-transition/pkg/core/state/v2"
-	"github.com/berachain/beacon-kit/mod/storage/pkg/beacondb"
-	beacondbv2 "github.com/berachain/beacon-kit/mod/storage/pkg/beacondb/v2"
-	"github.com/berachain/beacon-kit/mod/storage/pkg/deposit"
-)
-
-// KVStore is a type alias for the beacon store with the generics defined using
-// primitives.
-type KVStore = beacondb.KVStore[
-	*types.BeaconBlockHeader, *types.Eth1Data, *types.ExecutionPayloadHeader,
-	*types.Fork, *types.Validator,
-]
-
-type StateStore = beacondbv2.Store[
-	*types.BeaconBlockHeader, *types.Eth1Data, *types.ExecutionPayloadHeader,
-	*types.Fork, *types.Validator,
-]
-
-// The AvailabilityStore interface is responsible for validating and storing
-// sidecars for specific blocks, as well as verifying sidecars that have already
-// been stored.
-type AvailabilityStore[BeaconBlockBodyT, BlobSidecarsT any] interface {
-	// IsDataAvailable ensures that all blobs referenced in the block are
-	// securely stored before it returns without an error.
-	IsDataAvailable(
-		context.Context, math.Slot, BeaconBlockBodyT,
-	) bool
-	// Persist makes sure that the sidecar remains accessible for data
-	// availability checks throughout the beacon node's operation.
-	Persist(math.Slot, BlobSidecarsT) error
-}
-
-=======
 	"github.com/berachain/beacon-kit/mod/state-transition/pkg/core/state"
 )
 
->>>>>>> d69a1941
 // Backend is a struct that holds the storage backend. It provides a simple
 // interface to access all types of storage required by the runtime.
 type Backend[
@@ -94,17 +59,10 @@
 	WithdrawalT Withdrawal[WithdrawalT],
 	WithdrawalCredentialsT WithdrawalCredentials,
 ] struct {
-<<<<<<< HEAD
-	chainSpec         common.ChainSpec
-	availabilityStore AvailabilityStoreT
-	stateStore        *StateStore
-	depositStore      DepositStoreT
-=======
 	cs common.ChainSpec
 	as AvailabilityStoreT
 	bs KVStoreT
 	ds DepositStoreT
->>>>>>> d69a1941
 }
 
 func NewBackend[
@@ -135,17 +93,10 @@
 	WithdrawalT Withdrawal[WithdrawalT],
 	WithdrawalCredentialsT WithdrawalCredentials,
 ](
-<<<<<<< HEAD
-	chainSpec common.ChainSpec,
-	availabilityStore AvailabilityStoreT,
-	stateStore *StateStore,
-	depositStore DepositStoreT,
-=======
 	cs common.ChainSpec,
 	as AvailabilityStoreT,
 	bs KVStoreT,
 	ds DepositStoreT,
->>>>>>> d69a1941
 ) *Backend[
 	AvailabilityStoreT, BeaconBlockBodyT, BeaconBlockHeaderT, BeaconStateT,
 	BeaconStateMarshallableT, BlobSidecarsT, DepositT, DepositStoreT, Eth1DataT,
@@ -185,31 +136,17 @@
 ]) StateFromContext(
 	_ context.Context,
 ) BeaconStateT {
-<<<<<<< HEAD
-	return state.NewBeaconStateFromDB[
-		BeaconStateT, BeaconStateMarshallableT,
-	](
-		k.stateStore, k.chainSpec,
-=======
 	var st BeaconStateT
 	return st.NewFromDB(
 		k.bs.WithContext(ctx), k.cs,
->>>>>>> d69a1941
 	)
 }
 
 // BeaconStore returns the beacon store struct.
 func (k Backend[
-<<<<<<< HEAD
-	AvailabilityStoreT, BeaconBlockBodyT, BeaconStateT,
-	BeaconStateMarshallableT, DepositStoreT,
-]) BeaconStore() *StateStore {
-	return k.stateStore
-=======
 	_, _, _, _, _, _, _, _, _, _, _, KVStoreT, _, _, _,
 ]) BeaconStore() KVStoreT {
 	return k.bs
->>>>>>> d69a1941
 }
 
 // DepositStore returns the deposit store struct initialized with a.
