--- conflicted
+++ resolved
@@ -51,17 +51,10 @@
 		*Eth1Data,
 		*ExecutionPayload,
 		*ExecutionPayloadHeader,
-<<<<<<< HEAD
-		*types.Fork,
-		*types.ForkData,
-		*StateStore,
-		*types.Validator,
-=======
 		*Fork,
 		*ForkData,
-		*KVStore,
+		*StateStore,
 		*Validator,
->>>>>>> 09362e09
 		*Withdrawal,
 		WithdrawalCredentials,
 	](
