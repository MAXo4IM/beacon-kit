// SPDX-License-Identifier: BUSL-1.1
//
// Copyright (C) 2024, Berachain Foundation. All rights reserved.
// Use of this software is governed by the Business Source License included
// in the LICENSE file of this repository and at www.mariadb.com/bsl11.
//
// ANY USE OF THE LICENSED WORK IN VIOLATION OF THIS LICENSE WILL AUTOMATICALLY
// TERMINATE YOUR RIGHTS UNDER THIS LICENSE FOR THE CURRENT AND ALL OTHER
// VERSIONS OF THE LICENSED WORK.
//
// THIS LICENSE DOES NOT GRANT YOU ANY RIGHT IN ANY TRADEMARK OR LOGO OF
// LICENSOR OR ITS AFFILIATES (PROVIDED THAT YOU MAY USE A TRADEMARK OR LOGO OF
// LICENSOR AS EXPRESSLY REQUIRED BY THIS LICENSE).
//
// TO THE EXTENT PERMITTED BY APPLICABLE LAW, THE LICENSED WORK IS PROVIDED ON
// AN “AS IS” BASIS. LICENSOR HEREBY DISCLAIMS ALL WARRANTIES AND CONDITIONS,
// EXPRESS OR IMPLIED, INCLUDING (WITHOUT LIMITATION) WARRANTIES OF
// MERCHANTABILITY, FITNESS FOR A PARTICULAR PURPOSE, NON-INFRINGEMENT, AND
// TITLE.

package components

import (
	stdbytes "bytes"
	"context"
	"encoding/json"

	engineprimitives "github.com/berachain/beacon-kit/mod/engine-primitives/pkg/engine-primitives"
	"github.com/berachain/beacon-kit/mod/log"
	"github.com/berachain/beacon-kit/mod/node-api/handlers"
	"github.com/berachain/beacon-kit/mod/node-api/handlers/beacon/types"
	"github.com/berachain/beacon-kit/mod/primitives/pkg/bytes"
	"github.com/berachain/beacon-kit/mod/primitives/pkg/common"
	"github.com/berachain/beacon-kit/mod/primitives/pkg/constraints"
	"github.com/berachain/beacon-kit/mod/primitives/pkg/crypto"
	"github.com/berachain/beacon-kit/mod/primitives/pkg/eip4844"
	"github.com/berachain/beacon-kit/mod/primitives/pkg/math"
	"github.com/berachain/beacon-kit/mod/primitives/pkg/transition"
	v1 "github.com/cometbft/cometbft/api/cometbft/abci/v1"
	sdk "github.com/cosmos/cosmos-sdk/types"
	fastssz "github.com/ferranbt/fastssz"
)

type (
	// 	// AttestationData is an interface for accessing the attestation data.
	// 	AttestationData[AttestationDataT any] interface {
	// 		constraints.SSZMarshallableRootable
	// 		// New creates a new attestation data instance.
	// 		New(math.U64, math.U64, common.Root) AttestationDataT
	// 		// GetSlot returns the slot of the attestation data.
	// 		GetSlot() math.U64
	// 		// GetIndex returns the index of the attestation data.
	// 		GetIndex() math.U64
	// 		// GetBeaconBlockRoot returns the beacon block root of the attestation
	// 		// data.
	// 		GetBeaconBlockRoot() common.Root
	// 	}

	// AttributesFactory is the interface for the attributes factory.
	AttributesFactory[
		BeaconStateT any,
		PayloadAttributesT any,
	] interface {
		BuildPayloadAttributes(
			st BeaconStateT,
			slot math.Slot,
			timestamp uint64,
			prevHeadRoot [32]byte,
		) (PayloadAttributesT, error)
	}

	// AvailabilityStore is the interface for the availability store.
	AvailabilityStore[BeaconBlockBodyT any, BlobSidecarsT any] interface {
		IndexDB
		// IsDataAvailable ensures that all blobs referenced in the block are
		// securely stored before it returns without an error.
		IsDataAvailable(context.Context, math.Slot, BeaconBlockBodyT) bool
		// Persist makes sure that the sidecar remains accessible for data
		// availability checks throughout the beacon node's operation.
		Persist(math.Slot, BlobSidecarsT) error
	}

	// BeaconBlock represents a generic interface for a beacon block.
	BeaconBlock[
		T any,
		BeaconBlockBodyT any,
		BeaconBlockHeaderT any,
	] interface {
		constraints.Nillable
		constraints.Empty[T]
		constraints.Versionable
		constraints.SSZMarshallableRootable

		NewFromSSZ([]byte, uint32) (T, error)
		// NewWithVersion creates a new beacon block with the given parameters.
		NewWithVersion(
			slot math.Slot,
			proposerIndex math.ValidatorIndex,
			parentBlockRoot common.Root,
			forkVersion uint32,
		) (T, error)
		// SetStateRoot sets the state root of the beacon block.
		SetStateRoot(common.Root)
		// GetProposerIndex returns the index of the proposer.
		GetProposerIndex() math.ValidatorIndex
		// GetSlot returns the slot number of the block.
		GetSlot() math.Slot
		// GetBody returns the body of the block.
		GetBody() BeaconBlockBodyT
		// GetHeader returns the header of the block.
		GetHeader() BeaconBlockHeaderT
		// GetParentBlockRoot returns the root of the parent block.
		GetParentBlockRoot() common.Root
		// GetStateRoot returns the state root of the block.
		GetStateRoot() common.Root
		// GetTimestamp returns the timestamp of the block from the execution
		// payload.
		GetTimestamp() math.U64
	}

	// BeaconBlockBody represents a generic interface for the body of a beacon
	// block.
	BeaconBlockBody[
		T any,
		AttestationDataT any,
		DepositT any,
		Eth1DataT any,
		ExecutionPayloadT any,
		SlashingInfoT any,
	] interface {
		constraints.Nillable
		constraints.EmptyWithVersion[T]
		constraints.SSZMarshallableRootable
		Length() uint64
		GetTopLevelRoots() []common.Root
		// GetRandaoReveal returns the RANDAO reveal signature.
		GetRandaoReveal() crypto.BLSSignature
		// GetExecutionPayload returns the execution payload.
		GetExecutionPayload() ExecutionPayloadT
		// GetDeposits returns the list of deposits.
		GetDeposits() []DepositT
		// GetBlobKzgCommitments returns the KZG commitments for the blobs.
		GetBlobKzgCommitments() eip4844.KZGCommitments[common.ExecutionHash]
		// SetRandaoReveal sets the Randao reveal of the beacon block body.
		SetRandaoReveal(crypto.BLSSignature)
		// SetEth1Data sets the Eth1 data of the beacon block body.
		SetEth1Data(Eth1DataT)
		// SetDeposits sets the deposits of the beacon block body.
		SetDeposits([]DepositT)
		// SetExecutionPayload sets the execution data of the beacon block body.
		SetExecutionPayload(ExecutionPayloadT)
		// SetGraffiti sets the graffiti of the beacon block body.
		SetGraffiti(common.Bytes32)
		// SetAttestations sets the attestations of the beacon block body.
		SetAttestations([]AttestationDataT)
		// SetSlashingInfo sets the slashing info of the beacon block body.
		SetSlashingInfo([]SlashingInfoT)
		// SetBlobKzgCommitments sets the blob KZG commitments of the beacon
		// block body.
		SetBlobKzgCommitments(eip4844.KZGCommitments[common.ExecutionHash])
	}

	// BeaconBlockHeader is the interface for a beacon block header.
	BeaconBlockHeader[T any] interface {
		constraints.Empty[T]
		constraints.SSZMarshallableRootable
		New(
			slot math.Slot,
			proposerIndex math.ValidatorIndex,
			parentBlockRoot common.Root,
			stateRoot common.Root,
			bodyRoot common.Root,
		) T
		GetSlot() math.Slot
		GetProposerIndex() math.ValidatorIndex
		GetParentBlockRoot() common.Root
		GetStateRoot() common.Root
		SetStateRoot(common.Root)
		GetBodyRoot() common.Root
		GetTree() (*fastssz.Node, error)
	}

	// BeaconStateMarshallable represents an interface for a beacon state
	// with generic types.
	BeaconStateMarshallable[
		T any,
		BeaconBlockHeaderT,
		Eth1DataT,
		ExecutionPayloadHeaderT,
		ForkT,
		ValidatorT any,
	] interface {
		constraints.SSZMarshallableRootable
		GetTree() (*fastssz.Node, error)
		// New returns a new instance of the BeaconStateMarshallable.
		New(
			forkVersion uint32,
			genesisValidatorsRoot common.Root,
			slot math.U64,
			fork ForkT,
			latestBlockHeader BeaconBlockHeaderT,
			blockRoots []common.Root,
			stateRoots []common.Root,
			eth1Data Eth1DataT,
			eth1DepositIndex uint64,
			latestExecutionPayloadHeader ExecutionPayloadHeaderT,
			validators []ValidatorT,
			balances []uint64,
			randaoMixes []common.Bytes32,
			nextWithdrawalIndex uint64,
			nextWithdrawalValidatorIndex math.U64,
			slashings []math.U64, totalSlashing math.U64,
		) (T, error)
	}

	// BlobProcessor is the interface for the blobs processor.
	BlobProcessor[
		AvailabilityStoreT any,
		BeaconBlockBodyT any,
		BlobSidecarsT any,
	] interface {
		// ProcessSidecars processes the blobs and ensures they match the local
		// state.
		ProcessSidecars(
			avs AvailabilityStoreT,
			sidecars BlobSidecarsT,
		) error
		// VerifySidecars verifies the blobs and ensures they match the local
		// state.
		VerifySidecars(
			sidecars BlobSidecarsT,
		) error
	}

	BlobSidecar[BeaconBlockHeaderT any] interface {
		GetBeaconBlockHeader() BeaconBlockHeaderT
		GetBlob() eip4844.Blob
		GetKzgProof() eip4844.KZGProof
		GetKzgCommitment() eip4844.KZGCommitment
	}

	// BlobSidecars is the interface for blobs sidecars.
	BlobSidecars[T, BlobSidecarT any] interface {
		constraints.Nillable
		constraints.SSZMarshallable
		constraints.Empty[T]
		Len() int
		Get(index int) BlobSidecarT
		GetSidecars() []BlobSidecarT
		ValidateBlockRoots() error
		VerifyInclusionProofs(kzgOffset uint64) error
	}

	BlobVerifier[BlobSidecarsT any] interface {
		VerifyInclusionProofs(scs BlobSidecarsT, kzgOffset uint64) error
		VerifyKZGProofs(scs BlobSidecarsT) error
		VerifySidecars(sidecars BlobSidecarsT, kzgOffset uint64) error
	}

	// 	// BlockchainService defines the interface for interacting with the
	// 	// blockchain
	// 	// state and processing blocks.
	// 	BlockchainService[
	// 		BeaconBlockT any,
	// 		DepositT any,
	// 		GenesisT any,
	// 	] interface {
	// 		service.Basic
	// 		// ProcessGenesisData processes the genesis data and initializes the
	// 		// beacon
	// 		// state.
	// 		ProcessGenesisData(
	// 			context.Context,
	// 			GenesisT,
	// 		) (transition.ValidatorUpdates, error)
	// 		// ProcessBeaconBlock processes the given beacon block and associated
	// 		// blobs sidecars.
	// 		ProcessBeaconBlock(
	// 			context.Context,
	// 			BeaconBlockT,
	// 		) (transition.ValidatorUpdates, error)
	// 		// ReceiveBlock receives a beacon block and
	// 		// associated blobs sidecars for processing.
	// 		ReceiveBlock(
	// 			ctx context.Context,
	// 			blk BeaconBlockT,
	// 		) error
	// 		VerifyIncomingBlock(ctx context.Context, blk BeaconBlockT) error
	// 	}

	// BlockStore is the interface for block storage.
	BlockStore[BeaconBlockT any] interface {
		Set(blk BeaconBlockT) error
		// GetSlotByBlockRoot retrieves the slot by a given root from the store.
		GetSlotByBlockRoot(root common.Root) (math.Slot, error)
		// GetSlotByStateRoot retrieves the slot by a given root from the store.
		GetSlotByStateRoot(root common.Root) (math.Slot, error)
<<<<<<< HEAD
		// GetSlotByExecutionNumber retrieves the slot by a given execution
		// number
		// from the store.
		GetSlotByExecutionNumber(executionNumber math.U64) (math.Slot, error)
		// GetSlotByParentRoot retrieves the slot by a given parent root from the
		// store.
		GetSlotByParentRoot(root common.Root) (math.Slot, error)
=======
		// GetParentSlotByTimestamp retrieves the parent slot by a given
		// timestamp from the store.
		GetParentSlotByTimestamp(timestamp math.U64) (math.Slot, error)
>>>>>>> dccfde13
	}

	ConsensusEngine interface {
		PrepareProposal(
			ctx sdk.Context, req *v1.PrepareProposalRequest,
		) (*v1.PrepareProposalResponse, error)
		ProcessProposal(
			ctx sdk.Context, req *v1.ProcessProposalRequest,
		) (*v1.ProcessProposalResponse, error)
	}

	// 	// Context defines an interface for managing state transition context.
	// 	Context[T any] interface {
	// 		context.Context
	// 		// Wrap returns a new context with the given context.
	// 		Wrap(context.Context) T
	// 		// OptimisticEngine sets the optimistic engine flag to true.
	// 		OptimisticEngine() T
	// 		// SkipPayloadVerification sets the skip payload verification flag to
	// 		// true.
	// 		SkipPayloadVerification() T
	// 		// SkipValidateRandao sets the skip validate randao flag to true.
	// 		SkipValidateRandao() T
	// 		// SkipValidateResult sets the skip validate result flag to true.
	// 		SkipValidateResult() T
	// 		// GetOptimisticEngine returns whether to optimistically assume the
	// 		// execution client has the correct state when certain errors are
	// 		// returned
	// 		// by the execution engine.
	// 		GetOptimisticEngine() bool
	// 		// GetSkipPayloadVerification returns whether to skip verifying the
	// 		// payload
	// 		// if
	// 		// it already exists on the execution client.
	// 		GetSkipPayloadVerification() bool
	// 		// GetSkipValidateRandao returns whether to skip validating the RANDAO
	// 		// reveal.
	// 		GetSkipValidateRandao() bool
	// 		// GetSkipValidateResult returns whether to validate the result of the
	// 		// state
	// 		// transition.
	// 		GetSkipValidateResult() bool
	// 	}

	// Deposit is the interface for a deposit.
	Deposit[
		T any,
		ForkDataT any,
		WithdrawalCredentialsT any,
	] interface {
		constraints.Empty[T]
		constraints.SSZMarshallableRootable
		// New creates a new deposit.
		New(
			crypto.BLSPubkey,
			WithdrawalCredentialsT,
			math.U64,
			crypto.BLSSignature,
			uint64,
		) T
		// GetIndex returns the index of the deposit.
		GetIndex() math.U64
		// GetAmount returns the amount of the deposit.
		GetAmount() math.Gwei
		// GetPubkey returns the public key of the validator.
		GetPubkey() crypto.BLSPubkey
		// GetWithdrawalCredentials returns the withdrawal credentials.
		GetWithdrawalCredentials() WithdrawalCredentialsT
		// VerifySignature verifies the deposit and creates a validator.
		VerifySignature(
			forkData ForkDataT,
			domainType common.DomainType,
			signatureVerificationFn func(
				pubkey crypto.BLSPubkey,
				message []byte, signature crypto.BLSSignature,
			) error,
		) error
	}

	DepositStore[DepositT any] interface {
		// GetDepositsByIndex returns `numView` expected deposits.
		GetDepositsByIndex(
			startIndex uint64,
			numView uint64,
		) ([]DepositT, error)
		// Prune prunes the deposit store of [start, end)
		Prune(start, end uint64) error
		// EnqueueDeposits adds a list of deposits to the deposit store.
		EnqueueDeposits(deposits []DepositT) error
	}

	// 	Eth1Data[T any] interface {
	// 		constraints.Empty[T]
	// 		constraints.SSZMarshallableRootable
	// 		// New creates a new eth1 data with the given parameters.
	// 		New(
	// 			depositRoot common.Root,
	// 			depositCount math.U64,
	// 			blockHash common.ExecutionHash,
	// 		) T
	// 		GetDepositCount() math.U64
	// 	}

	// 	EngineClient[
	// 		ExecutionPayloadT any,
	// 		PayloadAttributesT any,
	// 		PayloadIDT any,
	// 	] interface {
	// 		service.Basic
	// 		bind.ContractFilterer
	// 		GetPayload(
	// 			ctx context.Context,
	// 			payloadID engineprimitives.PayloadID,
	// 			forkVersion uint32,
	// 		) (engineprimitives.BuiltExecutionPayloadEnv[ExecutionPayloadT], error)
	// 		NewPayload(
	// 			ctx context.Context,
	// 			payload ExecutionPayloadT,
	// 			versionedHashes []common.ExecutionHash,
	// 			parentBeaconBlockRoot *common.Root,
	// 		) (*common.ExecutionHash, error)
	// 		ForkchoiceUpdated(
	// 			ctx context.Context,
	// 			state *engineprimitives.ForkchoiceStateV1,
	// 			attrs PayloadAttributesT,
	// 			forkVersion uint32,
	// 		) (*PayloadIDT, *common.ExecutionHash, error)
	// 	}

	// 	Event[DataT any] interface {
	// 		Type() asynctypes.EventID
	// 		Is(eventType asynctypes.EventID) bool
	// 		Context() context.Context
	// 		Data() DataT
	// 		Error() error
	// 	}

	// 	// ExecutionEngine is the interface for the execution engine.
	// 	ExecutionEngine[
	// 		ExecutionPayloadT ExecutionPayload[
	// 			ExecutionPayloadT, ExecutionPayloadHeaderT, WithdrawalsT,
	// 		],
	// 		ExecutionPayloadHeaderT
	// ExecutionPayloadHeader[ExecutionPayloadHeaderT],
	// 		PayloadAttributesT any,
	// 		PayloadIDT ~[8]byte,
	// 		WithdrawalT any,
	// 		WithdrawalsT Withdrawals[WithdrawalT],
	// 	] interface {
	// 		// GetPayload returns the payload and blobs bundle for the given slot.
	// 		GetPayload(
	// 			ctx context.Context,
	// 			req *engineprimitives.GetPayloadRequest[PayloadIDT],
	// 		) (engineprimitives.BuiltExecutionPayloadEnv[ExecutionPayloadT], error)
	// 		// NotifyForkchoiceUpdate notifies the execution client of a forkchoice
	// 		// update.
	// 		NotifyForkchoiceUpdate(
	// 			ctx context.Context,
	// 			req *engineprimitives.ForkchoiceUpdateRequest[PayloadAttributesT],
	// 		) (*PayloadIDT, *common.ExecutionHash, error)
	// 		// VerifyAndNotifyNewPayload verifies the new payload and notifies the
	// 		// execution client.
	// 		VerifyAndNotifyNewPayload(
	// 			ctx context.Context,
	// 			req *engineprimitives.NewPayloadRequest[ExecutionPayloadT,
	// WithdrawalsT],
	// 		) error
	// 	}

	ExecutionPayload[
		ExecutionPayloadT, ExecutionPayloadHeaderT, WithdrawalsT any,
	] interface {
		constraints.EngineType[ExecutionPayloadT]
		GetTransactions() engineprimitives.Transactions
		GetParentHash() common.ExecutionHash
		GetBlockHash() common.ExecutionHash
		GetPrevRandao() common.Bytes32
		GetWithdrawals() WithdrawalsT
		GetFeeRecipient() common.ExecutionAddress
		GetStateRoot() common.Bytes32
		GetReceiptsRoot() common.Bytes32
		GetLogsBloom() bytes.B256
		GetNumber() math.U64
		GetGasLimit() math.U64
		GetTimestamp() math.U64
		GetGasUsed() math.U64
		GetExtraData() []byte
		GetBaseFeePerGas() *math.U256
		GetBlobGasUsed() math.U64
		GetExcessBlobGas() math.U64
		ToHeader(
			maxWithdrawalsPerPayload uint64,
			eth1ChainID uint64,
		) (ExecutionPayloadHeaderT, error)
	}

	// ExecutionPayloadHeader is the interface for the execution payload
	// header.
	ExecutionPayloadHeader[T any] interface {
		constraints.SSZMarshallable
		constraints.Versionable
		NewFromSSZ([]byte, uint32) (T, error)
		// GetNumber returns the block number of the ExecutionPayloadHeader.
		GetNumber() math.U64
		// GetFeeRecipient returns the fee recipient address of the
		// ExecutionPayloadHeader.
		GetFeeRecipient() common.ExecutionAddress
		// GetTimestamp returns the timestamp.
		GetTimestamp() math.U64
		// GetBlockHash returns the block hash.
		GetBlockHash() common.ExecutionHash
		// GetParentHash returns the parent hash.
		GetParentHash() common.ExecutionHash
	}

	// 	Fork[T any] interface {
	// 		constraints.Empty[T]
	// 		constraints.SSZMarshallable
	// 		New(common.Version, common.Version, math.Epoch) T
	// 	}

	// 	// ForkData is the interface for the fork data.
	// 	ForkData[T any] interface {
	// 		// New creates a new fork data object.
	// 		New(common.Version, common.Root) T
	// 		// ComputeRandaoSigningRoot returns the signing root for the fork data.
	// 		ComputeRandaoSigningRoot(
	// 			domainType common.DomainType,
	// 			epoch math.Epoch,
	// 		) common.Root
	// 	}

	// Genesis is the interface for the genesis.
	Genesis[DepositT any, ExecutionPayloadHeaderT any] interface {
		json.Unmarshaler
		// GetForkVersion returns the fork version.
		GetForkVersion() common.Version
		// GetDeposits returns the deposits.
		GetDeposits() []DepositT
		// GetExecutionPayloadHeader returns the execution payload header.
		GetExecutionPayloadHeader() ExecutionPayloadHeaderT
	}

	// IndexDB is the interface for the range DB.
	IndexDB interface {
		Has(index uint64, key []byte) (bool, error)
		Set(index uint64, key []byte, value []byte) error
		Prune(start uint64, end uint64) error
	}

	// LocalBuilder is the interface for the builder service.
	LocalBuilder[
		BeaconStateT any,
		ExecutionPayloadT any,
	] interface {
		// Enabled returns true if the local builder is enabled.
		Enabled() bool
		// RequestPayloadAsync requests a new payload for the given slot.
		RequestPayloadAsync(
			ctx context.Context,
			st BeaconStateT,
			slot math.Slot,
			timestamp uint64,
			parentBlockRoot common.Root,
			headEth1BlockHash common.ExecutionHash,
			finalEth1BlockHash common.ExecutionHash,
		) (*engineprimitives.PayloadID, error)
		// SendForceHeadFCU sends a force head FCU request.
		SendForceHeadFCU(
			ctx context.Context,
			st BeaconStateT,
			slot math.Slot,
		) error
		// RetrievePayload retrieves the payload for the given slot.
		RetrievePayload(
			ctx context.Context,
			slot math.Slot,
			parentBlockRoot common.Root,
		) (engineprimitives.BuiltExecutionPayloadEnv[ExecutionPayloadT], error)
		// RequestPayloadSync requests a payload for the given slot and
		// blocks until the payload is delivered.
		RequestPayloadSync(
			ctx context.Context,
			st BeaconStateT,
			slot math.Slot,
			timestamp uint64,
			parentBlockRoot common.Root,
			headEth1BlockHash common.ExecutionHash,
			finalEth1BlockHash common.ExecutionHash,
		) (engineprimitives.BuiltExecutionPayloadEnv[ExecutionPayloadT], error)
	}

	// 	// PayloadAttributes is the interface for the payload attributes.
	// PayloadAttributes[T any, WithdrawalT any] interface {
	// 	engineprimitives.PayloadAttributer
	// 	// New creates a new payload attributes instance.
	// 	New(
	// 		uint32,
	// 		uint64,
	// 		common.Bytes32,
	// 		common.ExecutionAddress,
	// 		[]WithdrawalT,
	// 		common.Root,
	// 	) (T, error)
	// }.

	// 	// SlashingInfo is an interface for accessing the slashing info.
	// 	SlashingInfo[SlashingInfoT any] interface {
	// 		// New creates a new slashing info instance.
	// 		New(math.U64, math.U64) SlashingInfoT
	// 	}

	// 	// SlotData is an interface for accessing the slot data.
	// 	SlotData[T, AttestationDataT, SlashingInfoT any] interface {
	// 		// New creates a new slot data instance.
	// 		New(math.Slot, []AttestationDataT, []SlashingInfoT) T
	// 		// GetSlot returns the slot of the incoming slot.
	// 		GetSlot() math.Slot
	// 		// GetAttestationData returns the attestation data of the incoming
	// slot.
	// 		GetAttestationData() []AttestationDataT
	// 		// GetSlashingInfo returns the slashing info of the incoming slot.
	// 		GetSlashingInfo() []SlashingInfoT
	// 	}

	// StateProcessor defines the interface for processing the state.
	StateProcessor[
		BeaconBlockT any,
		BeaconStateT any,
		ContextT any,
		DepositT any,
		ExecutionPayloadHeaderT any,
	] interface {
		// InitializePreminedBeaconStateFromEth1 initializes the premined beacon
		// state
		// from the eth1 deposits.
		InitializePreminedBeaconStateFromEth1(
			BeaconStateT,
			[]DepositT,
			ExecutionPayloadHeaderT,
			common.Version,
		) (transition.ValidatorUpdates, error)
		// ProcessSlot processes the slot.
		ProcessSlots(
			st BeaconStateT, slot math.Slot,
		) (transition.ValidatorUpdates, error)
		// Transition performs the core state transition.
		Transition(
			ctx ContextT,
			st BeaconStateT,
			blk BeaconBlockT,
		) (transition.ValidatorUpdates, error)
	}

	SidecarFactory[BeaconBlockT any, BlobSidecarsT any] interface {
		// BuildSidecars builds sidecars for a given block and blobs bundle.
		BuildSidecars(
			blk BeaconBlockT,
			blobs engineprimitives.BlobsBundle,
		) (BlobSidecarsT, error)
	}

	// StorageBackend defines an interface for accessing various storage
	// components required by the beacon node.
	StorageBackend[
		AvailabilityStoreT any,
		BeaconStateT any,
		BlockStoreT any,
		DepositStoreT any,
	] interface {
		AvailabilityStore() AvailabilityStoreT
		BlockStore() BlockStoreT
		DepositStore() DepositStoreT
		// StateFromContext retrieves the beacon state from the given context.
		StateFromContext(context.Context) BeaconStateT
	}

	// 	// TelemetrySink is an interface for sending metrics to a telemetry
	// backend.
	// 	TelemetrySink interface {
	// 		// MeasureSince measures the time since the given time.
	// 		MeasureSince(key string, start time.Time, args ...string)
	// 	}

	// 	// Validator represents an interface for a validator with generic type
	// 	// ValidatorT.
	// 	Validator[
	// 		ValidatorT any,
	// 		WithdrawalCredentialsT any,
	// 	] interface {
	// 		constraints.Empty[ValidatorT]
	// 		constraints.SSZMarshallableRootable
	// 		SizeSSZ() uint32
	// 		// New creates a new validator with the given parameters.
	// 		New(
	// 			pubkey crypto.BLSPubkey,
	// 			withdrawalCredentials WithdrawalCredentialsT,
	// 			amount math.Gwei,
	// 			effectiveBalanceIncrement math.Gwei,
	// 			maxEffectiveBalance math.Gwei,
	// 		) ValidatorT
	// 		// IsSlashed returns true if the validator is slashed.
	// 		IsSlashed() bool
	// 		// IsActive checks if the validator is active at the given epoch.
	// 		IsActive(epoch math.Epoch) bool
	// 		// GetPubkey returns the public key of the validator.
	// 		GetPubkey() crypto.BLSPubkey
	// 		// GetEffectiveBalance returns the effective balance of the validator
	// in
	// 		// Gwei.
	// 		GetEffectiveBalance() math.Gwei
	// 		// SetEffectiveBalance sets the effective balance of the validator in
	// 		// Gwei.
	// 		SetEffectiveBalance(math.Gwei)
	// 		// GetWithdrawableEpoch returns the epoch when the validator can
	// 		// withdraw.
	// 		GetWithdrawableEpoch() math.Epoch
	// 		// GetWithdrawalCredentials returns the withdrawal credentials of the
	// 		// validator.
	// 		GetWithdrawalCredentials() WithdrawalCredentialsT
	// 		// IsFullyWithdrawable checks if the validator is fully withdrawable
	// 		// given a
	// 		// certain Gwei amount and epoch.
	// 		IsFullyWithdrawable(amount math.Gwei, epoch math.Epoch) bool
	// 		// IsPartiallyWithdrawable checks if the validator is partially
	// 		// withdrawable
	// 		// given two Gwei amounts.
	// 		IsPartiallyWithdrawable(amount1 math.Gwei, amount2 math.Gwei) bool
	// 	}

	// 	Validators[ValidatorT any] interface {
	// 		~[]ValidatorT
	// 		HashTreeRoot() common.Root
	// 	}

	// Withdrawal is the interface for a withdrawal.
	Withdrawal[T any] interface {
		New(
			index math.U64,
			validatorIndex math.ValidatorIndex,
			address common.ExecutionAddress,
			amount math.Gwei,
		) T
		// Equals returns true if the withdrawal is equal to the other.
		Equals(T) bool
		// GetAmount returns the amount of the withdrawal.
		GetAmount() math.Gwei
		// GetIndex returns the public key of the validator.
		GetIndex() math.U64
		// GetValidatorIndex returns the index of the validator.
		GetValidatorIndex() math.ValidatorIndex
		// GetAddress returns the address of the withdrawal.
		GetAddress() common.ExecutionAddress
	}

	Withdrawals[WithdrawalT any] interface {
		~[]WithdrawalT
		Len() int
		EncodeIndex(int, *stdbytes.Buffer)
	}

	// // WithdrawalCredentials represents an interface for withdrawal
	// credentials.
	//
	//	WithdrawalCredentials interface {
	//		~[32]byte
	//		// ToExecutionAddress converts the withdrawal credentials to an
	//		// execution
	//		// address.
	//		ToExecutionAddress() (common.ExecutionAddress, error)
	//	}
)

/* -------------------------------------------------------------------------- */
/*                                BeaconState                                 */
/* -------------------------------------------------------------------------- */

type (
	// BeaconState is the interface for the beacon state. It
	// is a combination of the read-only and write-only beacon state types.
	BeaconState[
		T any,
		BeaconBlockHeaderT any,
		BeaconStateMarshallableT any,
		Eth1DataT,
		ExecutionPayloadHeaderT,
		ForkT,
		KVStoreT,
		ValidatorT,
		ValidatorsT,
		WithdrawalT any,
	] interface {
		NewFromDB(
			bdb KVStoreT,
			cs common.ChainSpec,
		) T
		Copy() T
		Context() context.Context
		HashTreeRoot() common.Root
		GetMarshallable() (BeaconStateMarshallableT, error)

		ReadOnlyBeaconState[
			BeaconBlockHeaderT, Eth1DataT, ExecutionPayloadHeaderT,
			ForkT, ValidatorT, ValidatorsT, WithdrawalT,
		]
		WriteOnlyBeaconState[
			BeaconBlockHeaderT, Eth1DataT, ExecutionPayloadHeaderT,
			ForkT, ValidatorT,
		]
	}

	// BeaconStore is the interface for the beacon store.
	BeaconStore[
		T any,
		BeaconBlockHeaderT any,
		Eth1DataT any,
		ExecutionPayloadHeaderT any,
		ForkT any,
		ValidatorT any,
		ValidatorsT any,
		WithdrawalT any,
	] interface {
		// Context returns the context of the key-value store.
		Context() context.Context
		// WithContext returns a new key-value store with the given context.
		WithContext(
			ctx context.Context,
		) T
		// Copy returns a copy of the key-value store.
		Copy() T
		// GetLatestExecutionPayloadHeader retrieves the latest execution
		// payload
		// header.
		GetLatestExecutionPayloadHeader() (
			ExecutionPayloadHeaderT, error,
		)
		// SetLatestExecutionPayloadHeader sets the latest execution payload
		// header.
		SetLatestExecutionPayloadHeader(
			payloadHeader ExecutionPayloadHeaderT,
		) error
		// GetEth1DepositIndex retrieves the eth1 deposit index.
		GetEth1DepositIndex() (uint64, error)
		// SetEth1DepositIndex sets the eth1 deposit index.
		SetEth1DepositIndex(
			index uint64,
		) error
		// GetBalance retrieves the balance of a validator.
		GetBalance(idx math.ValidatorIndex) (math.Gwei, error)
		// SetBalance sets the balance of a validator.
		SetBalance(idx math.ValidatorIndex, balance math.Gwei) error
		// GetSlot retrieves the current slot.
		GetSlot() (math.Slot, error)
		// SetSlot sets the current slot.
		SetSlot(slot math.Slot) error
		// GetFork retrieves the fork.
		GetFork() (ForkT, error)
		// SetFork sets the fork.
		SetFork(fork ForkT) error
		// GetGenesisValidatorsRoot retrieves the genesis validators root.
		GetGenesisValidatorsRoot() (common.Root, error)
		// SetGenesisValidatorsRoot sets the genesis validators root.
		SetGenesisValidatorsRoot(root common.Root) error
		// GetLatestBlockHeader retrieves the latest block header.
		GetLatestBlockHeader() (BeaconBlockHeaderT, error)
		// SetLatestBlockHeader sets the latest block header.
		SetLatestBlockHeader(header BeaconBlockHeaderT) error
		// GetBlockRootAtIndex retrieves the block root at the given index.
		GetBlockRootAtIndex(index uint64) (common.Root, error)
		// StateRootAtIndex retrieves the state root at the given index.
		StateRootAtIndex(index uint64) (common.Root, error)
		// GetEth1Data retrieves the eth1 data.
		GetEth1Data() (Eth1DataT, error)
		// SetEth1Data sets the eth1 data.
		SetEth1Data(data Eth1DataT) error
		// GetValidators retrieves all validators.
		GetValidators() (ValidatorsT, error)
		// GetBalances retrieves all balances.
		GetBalances() ([]uint64, error)
		// GetNextWithdrawalIndex retrieves the next withdrawal index.
		GetNextWithdrawalIndex() (uint64, error)
		// SetNextWithdrawalIndex sets the next withdrawal index.
		SetNextWithdrawalIndex(index uint64) error
		// GetNextWithdrawalValidatorIndex retrieves the next withdrawal
		// validator
		// index.
		GetNextWithdrawalValidatorIndex() (math.ValidatorIndex, error)
		// SetNextWithdrawalValidatorIndex sets the next withdrawal validator
		// index.
		SetNextWithdrawalValidatorIndex(index math.ValidatorIndex) error
		// GetTotalSlashing retrieves the total slashing.
		GetTotalSlashing() (math.Gwei, error)
		// SetTotalSlashing sets the total slashing.
		SetTotalSlashing(total math.Gwei) error
		// GetRandaoMixAtIndex retrieves the randao mix at the given index.
		GetRandaoMixAtIndex(index uint64) (common.Bytes32, error)
		// GetSlashings retrieves all slashings.
		GetSlashings() ([]math.Gwei, error)
		// SetSlashingAtIndex sets the slashing at the given index.
		SetSlashingAtIndex(index uint64, amount math.Gwei) error
		// GetSlashingAtIndex retrieves the slashing at the given index.
		GetSlashingAtIndex(index uint64) (math.Gwei, error)
		// GetTotalValidators retrieves the total validators.
		GetTotalValidators() (uint64, error)
		// GetTotalActiveBalances retrieves the total active balances.
		GetTotalActiveBalances(uint64) (math.Gwei, error)
		// ValidatorByIndex retrieves the validator at the given index.
		ValidatorByIndex(index math.ValidatorIndex) (ValidatorT, error)
		// UpdateBlockRootAtIndex updates the block root at the given index.
		UpdateBlockRootAtIndex(index uint64, root common.Root) error
		// UpdateStateRootAtIndex updates the state root at the given index.
		UpdateStateRootAtIndex(index uint64, root common.Root) error
		// UpdateRandaoMixAtIndex updates the randao mix at the given index.
		UpdateRandaoMixAtIndex(index uint64, mix common.Bytes32) error
		// UpdateValidatorAtIndex updates the validator at the given index.
		UpdateValidatorAtIndex(
			index math.ValidatorIndex,
			validator ValidatorT,
		) error
		// ValidatorIndexByPubkey retrieves the validator index by the given
		// pubkey.
		ValidatorIndexByPubkey(
			pubkey crypto.BLSPubkey,
		) (math.ValidatorIndex, error)
		// AddValidator adds a validator.
		AddValidator(val ValidatorT) error
		// AddValidatorBartio adds a validator to the Bartio chain.
		AddValidatorBartio(val ValidatorT) error
		// ValidatorIndexByCometBFTAddress retrieves the validator index by the
		// given comet BFT address.
		ValidatorIndexByCometBFTAddress(
			cometBFTAddress []byte,
		) (math.ValidatorIndex, error)
		// GetValidatorsByEffectiveBalance retrieves validators by effective
		// balance.
		GetValidatorsByEffectiveBalance() ([]ValidatorT, error)
	}

	// ReadOnlyBeaconState is the interface for a read-only beacon state.
	ReadOnlyBeaconState[
		BeaconBlockHeaderT, Eth1DataT, ExecutionPayloadHeaderT, ForkT,
		ValidatorT, ValidatorsT, WithdrawalT any,
	] interface {
		ReadOnlyEth1Data[Eth1DataT, ExecutionPayloadHeaderT]
		ReadOnlyRandaoMixes
		ReadOnlyStateRoots
		ReadOnlyValidators[ValidatorT]
		ReadOnlyWithdrawals[WithdrawalT]

		// GetBalances retrieves all balances.
		GetBalances() ([]uint64, error)
		GetBalance(math.ValidatorIndex) (math.Gwei, error)
		GetSlot() (math.Slot, error)
		GetFork() (ForkT, error)
		GetGenesisValidatorsRoot() (common.Root, error)
		GetBlockRootAtIndex(uint64) (common.Root, error)
		GetLatestBlockHeader() (BeaconBlockHeaderT, error)
		GetTotalActiveBalances(uint64) (math.Gwei, error)
		GetValidators() (ValidatorsT, error)
		GetSlashingAtIndex(uint64) (math.Gwei, error)
		GetTotalSlashing() (math.Gwei, error)
		GetNextWithdrawalIndex() (uint64, error)
		GetNextWithdrawalValidatorIndex() (math.ValidatorIndex, error)
		GetTotalValidators() (uint64, error)
		GetValidatorsByEffectiveBalance() ([]ValidatorT, error)
		ValidatorIndexByCometBFTAddress(
			cometBFTAddress []byte,
		) (math.ValidatorIndex, error)
	}

	// WriteOnlyBeaconState is the interface for a write-only beacon state.
	WriteOnlyBeaconState[
		BeaconBlockHeaderT, Eth1DataT, ExecutionPayloadHeaderT,
		ForkT, ValidatorT any,
	] interface {
		WriteOnlyEth1Data[Eth1DataT, ExecutionPayloadHeaderT]
		WriteOnlyRandaoMixes
		WriteOnlyStateRoots
		WriteOnlyValidators[ValidatorT]

		SetGenesisValidatorsRoot(root common.Root) error
		SetFork(ForkT) error
		SetSlot(math.Slot) error
		UpdateBlockRootAtIndex(uint64, common.Root) error
		SetLatestBlockHeader(BeaconBlockHeaderT) error
		IncreaseBalance(math.ValidatorIndex, math.Gwei) error
		DecreaseBalance(math.ValidatorIndex, math.Gwei) error
		UpdateSlashingAtIndex(uint64, math.Gwei) error
		SetNextWithdrawalIndex(uint64) error
		SetNextWithdrawalValidatorIndex(math.ValidatorIndex) error
		SetTotalSlashing(math.Gwei) error
	}

	// WriteOnlyStateRoots defines a struct which only has write access to state
	// roots methods.
	WriteOnlyStateRoots interface {
		UpdateStateRootAtIndex(uint64, common.Root) error
	}

	// ReadOnlyStateRoots defines a struct which only has read access to state
	// roots
	// methods.
	ReadOnlyStateRoots interface {
		StateRootAtIndex(uint64) (common.Root, error)
	}

	// WriteOnlyRandaoMixes defines a struct which only has write access to
	// randao
	// mixes methods.
	WriteOnlyRandaoMixes interface {
		UpdateRandaoMixAtIndex(uint64, common.Bytes32) error
	}

	// ReadOnlyRandaoMixes defines a struct which only has read access to randao
	// mixes methods.
	ReadOnlyRandaoMixes interface {
		GetRandaoMixAtIndex(uint64) (common.Bytes32, error)
	}

	// WriteOnlyValidators has write access to validator methods.
	WriteOnlyValidators[ValidatorT any] interface {
		UpdateValidatorAtIndex(
			math.ValidatorIndex,
			ValidatorT,
		) error

		AddValidator(ValidatorT) error
		AddValidatorBartio(ValidatorT) error
	}

	// ReadOnlyValidators has read access to validator methods.
	ReadOnlyValidators[ValidatorT any] interface {
		ValidatorIndexByPubkey(
			crypto.BLSPubkey,
		) (math.ValidatorIndex, error)

		ValidatorByIndex(
			math.ValidatorIndex,
		) (ValidatorT, error)
	}

	// WriteOnlyEth1Data has write access to eth1 data.
	WriteOnlyEth1Data[Eth1DataT, ExecutionPayloadHeaderT any] interface {
		SetEth1Data(Eth1DataT) error
		SetEth1DepositIndex(uint64) error
		SetLatestExecutionPayloadHeader(
			ExecutionPayloadHeaderT,
		) error
	}

	// ReadOnlyEth1Data has read access to eth1 data.
	ReadOnlyEth1Data[Eth1DataT, ExecutionPayloadHeaderT any] interface {
		GetEth1Data() (Eth1DataT, error)
		GetEth1DepositIndex() (uint64, error)
		GetLatestExecutionPayloadHeader() (
			ExecutionPayloadHeaderT, error,
		)
	}

	// ReadOnlyWithdrawals only has read access to withdrawal methods.
	ReadOnlyWithdrawals[WithdrawalT any] interface {
		ExpectedWithdrawals() ([]WithdrawalT, error)
	}
)

// /* --------------------------------------------------------------------------
// */ /*                                  NodeAPI
//    */ /*
// -------------------------------------------------------------------------- */

type (
	NodeAPIContext interface {
		Bind(any) error
		Validate(any) error
	}

	// Engine is a generic interface for an API engine.
	NodeAPIEngine[ContextT NodeAPIContext] interface {
		Run(addr string) error
		RegisterRoutes(*handlers.RouteSet[ContextT], log.Logger)
	}

	NodeAPIBackend[
		BeaconBlockHeaderT any,
		BeaconStateT any,
		ForkT any,
		NodeT any,
		ValidatorT types.Validator[WithdrawalCredentialsT],
		WithdrawalCredentialsT types.WithdrawalCredentials,
	] interface {
		AttachQueryBackend(node NodeT)
		ChainSpec() common.ChainSpec
		GetSlotByBlockRoot(root common.Root) (math.Slot, error)
		GetSlotByStateRoot(root common.Root) (math.Slot, error)
<<<<<<< HEAD
		GetSlotByExecutionNumber(executionNumber math.U64) (math.Slot, error)
		GetHeadSlot() (math.Slot, error)
		GetSlotByParentRoot(root common.Root) (math.Slot, error)
=======
		GetParentSlotByTimestamp(timestamp math.U64) (math.Slot, error)
>>>>>>> dccfde13

		NodeAPIBeaconBackend[
			BeaconStateT, BeaconBlockHeaderT, ForkT, ValidatorT, WithdrawalCredentialsT,
		]
		NodeAPIProofBackend[
			BeaconBlockHeaderT, BeaconStateT, ForkT, ValidatorT,
		]
	}

	// NodeAPIBeaconBackend is the interface for backend of the beacon API.
	NodeAPIBeaconBackend[
		BeaconStateT, BeaconBlockHeaderT, ForkT any,
		ValidatorT types.Validator[WithdrawalCredentialsT],
		WithdrawalCredentialsT types.WithdrawalCredentials,
	] interface {
		GenesisBackend
		BlockBackend[BeaconBlockHeaderT]
		RandaoBackend
		StateBackend[BeaconStateT, ForkT]
		ValidatorBackend[ValidatorT, WithdrawalCredentialsT]
		HistoricalBackend[ForkT]
		// GetSlotByBlockRoot retrieves the slot by a given root from the store.
		GetSlotByBlockRoot(root common.Root) (math.Slot, error)
		// GetSlotByStateRoot retrieves the slot by a given root from the store.
		GetSlotByStateRoot(root common.Root) (math.Slot, error)
		// GetHeadSlot retrieves the head slot from the store.
		GetHeadSlot() (math.Slot, error)
	}

	// NodeAPIProofBackend is the interface for backend of the proof API.
	NodeAPIProofBackend[
		BeaconBlockHeaderT, BeaconStateT, ForkT, ValidatorT any,
	] interface {
		BlockBackend[BeaconBlockHeaderT]
		StateBackend[BeaconStateT, ForkT]
		GetParentSlotByTimestamp(timestamp math.U64) (math.Slot, error)
	}

	GenesisBackend interface {
		GenesisValidatorsRoot(slot math.Slot) (common.Root, error)
		GetGenesisForkVersion(genesisSlot math.Slot) (common.Version, error)
	}

	HistoricalBackend[ForkT any] interface {
		StateRootAtSlot(slot math.Slot) (common.Root, error)
		StateForkAtSlot(slot math.Slot) (ForkT, error)
	}

	RandaoBackend interface {
		RandaoAtEpoch(slot math.Slot, epoch math.Epoch) (common.Bytes32, error)
	}

	BlockBackend[BeaconBlockHeaderT any] interface {
		BlockRootAtSlot(slot math.Slot) (common.Root, error)
		BlockRewardsAtSlot(slot math.Slot) (*types.BlockRewardsData, error)
		BlockHeaderAtSlot(slot math.Slot) (BeaconBlockHeaderT, error)
	}

	StateBackend[BeaconStateT, ForkT any] interface {
		StateRootAtSlot(slot math.Slot) (common.Root, error)
		StateForkAtSlot(slot math.Slot) (ForkT, error)
		StateFromSlotForProof(slot math.Slot) (BeaconStateT, math.Slot, error)
	}

	ValidatorBackend[
		ValidatorT types.Validator[WithdrawalCredentialsT],
		WithdrawalCredentialsT types.WithdrawalCredentials,
	] interface {
		ValidatorByID(
			slot math.Slot, id string,
		) (*types.ValidatorData[ValidatorT, WithdrawalCredentialsT], error)
		ValidatorsByIDs(
			slot math.Slot,
			ids []string,
			statuses []string,
		) ([]*types.ValidatorData[ValidatorT, WithdrawalCredentialsT], error)
		ValidatorBalancesByIDs(
			slot math.Slot,
			ids []string,
		) ([]*types.ValidatorBalanceData, error)
	}
)<|MERGE_RESOLUTION|>--- conflicted
+++ resolved
@@ -295,19 +295,12 @@
 		GetSlotByBlockRoot(root common.Root) (math.Slot, error)
 		// GetSlotByStateRoot retrieves the slot by a given root from the store.
 		GetSlotByStateRoot(root common.Root) (math.Slot, error)
-<<<<<<< HEAD
-		// GetSlotByExecutionNumber retrieves the slot by a given execution
-		// number
-		// from the store.
-		GetSlotByExecutionNumber(executionNumber math.U64) (math.Slot, error)
 		// GetSlotByParentRoot retrieves the slot by a given parent root from the
 		// store.
 		GetSlotByParentRoot(root common.Root) (math.Slot, error)
-=======
 		// GetParentSlotByTimestamp retrieves the parent slot by a given
 		// timestamp from the store.
 		GetParentSlotByTimestamp(timestamp math.U64) (math.Slot, error)
->>>>>>> dccfde13
 	}
 
 	ConsensusEngine interface {
@@ -1102,13 +1095,9 @@
 		ChainSpec() common.ChainSpec
 		GetSlotByBlockRoot(root common.Root) (math.Slot, error)
 		GetSlotByStateRoot(root common.Root) (math.Slot, error)
-<<<<<<< HEAD
-		GetSlotByExecutionNumber(executionNumber math.U64) (math.Slot, error)
 		GetHeadSlot() (math.Slot, error)
 		GetSlotByParentRoot(root common.Root) (math.Slot, error)
-=======
 		GetParentSlotByTimestamp(timestamp math.U64) (math.Slot, error)
->>>>>>> dccfde13
 
 		NodeAPIBeaconBackend[
 			BeaconStateT, BeaconBlockHeaderT, ForkT, ValidatorT, WithdrawalCredentialsT,
