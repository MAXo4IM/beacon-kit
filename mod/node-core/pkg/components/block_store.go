--- conflicted
+++ resolved
@@ -29,11 +29,8 @@
 	"github.com/berachain/beacon-kit/mod/config"
 	"github.com/berachain/beacon-kit/mod/log"
 	"github.com/berachain/beacon-kit/mod/node-core/pkg/components/storage"
-<<<<<<< HEAD
+	"github.com/berachain/beacon-kit/mod/primitives/pkg/common"
 	"github.com/berachain/beacon-kit/mod/primitives/pkg/messages"
-=======
-	"github.com/berachain/beacon-kit/mod/primitives/pkg/common"
->>>>>>> ead424cb
 	"github.com/berachain/beacon-kit/mod/storage/pkg/block"
 	"github.com/berachain/beacon-kit/mod/storage/pkg/manager"
 	"github.com/berachain/beacon-kit/mod/storage/pkg/pruner"
@@ -72,18 +69,10 @@
 // BlockPrunerInput is the input for the block pruner.
 type BlockPrunerInput struct {
 	depinject.In
-<<<<<<< HEAD
 	BlockStore *BlockStore
 	Config     *config.Config
 	Dispatcher *dispatcher.Dispatcher
-	Logger     log.Logger
-=======
-
-	BlockBroker *BlockBroker
-	BlockStore  *BlockStore
-	Config      *config.Config
-	Logger      log.AdvancedLogger[any, sdklog.Logger]
->>>>>>> ead424cb
+	Logger     log.AdvancedLogger[any, sdklog.Logger]
 }
 
 // ProvideBlockPruner provides a block pruner for the depinject framework.
