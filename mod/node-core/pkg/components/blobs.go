--- conflicted
+++ resolved
@@ -110,12 +110,8 @@
 
 	AvailabilityStore *AvailabilityStore
 	BlobProcessor     *BlobProcessor
-<<<<<<< HEAD
 	Dispatcher        *Dispatcher
-	Logger            log.Logger
-=======
 	Logger            LoggerT
->>>>>>> 3ecaa1f3
 }
 
 // ProvideDAService is a function that provides the BlobService to the
