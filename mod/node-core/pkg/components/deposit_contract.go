// SPDX-License-Identifier: BUSL-1.1
//
// Copyright (C) 2024, Berachain Foundation. All rights reserved.
// Use of this software is governed by the Business Source License included
// in the LICENSE file of this repository and at www.mariadb.com/bsl11.
//
// ANY USE OF THE LICENSED WORK IN VIOLATION OF THIS LICENSE WILL AUTOMATICALLY
// TERMINATE YOUR RIGHTS UNDER THIS LICENSE FOR THE CURRENT AND ALL OTHER
// VERSIONS OF THE LICENSED WORK.
//
// THIS LICENSE DOES NOT GRANT YOU ANY RIGHT IN ANY TRADEMARK OR LOGO OF
// LICENSOR OR ITS AFFILIATES (PROVIDED THAT YOU MAY USE A TRADEMARK OR LOGO OF
// LICENSOR AS EXPRESSLY REQUIRED BY THIS LICENSE).
//
// TO THE EXTENT PERMITTED BY APPLICABLE LAW, THE LICENSED WORK IS PROVIDED ON
// AN “AS IS” BASIS. LICENSOR HEREBY DISCLAIMS ALL WARRANTIES AND CONDITIONS,
// EXPRESS OR IMPLIED, INCLUDING (WITHOUT LIMITATION) WARRANTIES OF
// MERCHANTABILITY, FITNESS FOR A PARTICULAR PURPOSE, NON-INFRINGEMENT, AND
// TITLE.

package components

import (
	"cosmossdk.io/depinject"
	engineprimitives "github.com/berachain/beacon-kit/mod/engine-primitives/pkg/engine-primitives"
	"github.com/berachain/beacon-kit/mod/execution/pkg/client"
	"github.com/berachain/beacon-kit/mod/execution/pkg/deposit"
	"github.com/berachain/beacon-kit/mod/primitives/pkg/common"
)

// BeaconDepositContractInput is the input for the beacon deposit contract
// for the dep inject framework.
type BeaconDepositContractInput[
	ExecutionPayloadT ExecutionPayload[
		ExecutionPayloadT, ExecutionPayloadHeaderT, WithdrawalsT,
	],
	ExecutionPayloadHeaderT ExecutionPayloadHeader[ExecutionPayloadHeaderT],
	WithdrawalT Withdrawal[WithdrawalT],
	WithdrawalsT Withdrawals[WithdrawalT],
] struct {
	depinject.In
	ChainSpec    common.ChainSpec
	EngineClient *client.EngineClient[
		ExecutionPayloadT,
		*engineprimitives.PayloadAttributes[WithdrawalT],
	]
}

// ProvideBeaconDepositContract provides a beacon deposit contract through the
// dep inject framework.
func ProvideBeaconDepositContract[
	DepositT Deposit[
		DepositT, *ForkData, WithdrawalCredentials,
	],
	ExecutionPayloadT ExecutionPayload[
		ExecutionPayloadT, ExecutionPayloadHeaderT, WithdrawalsT,
	],
	ExecutionPayloadHeaderT ExecutionPayloadHeader[ExecutionPayloadHeaderT],
	WithdrawalT Withdrawal[WithdrawalT],
	WithdrawalsT Withdrawals[WithdrawalT],
](
	in BeaconDepositContractInput[
		ExecutionPayloadT, ExecutionPayloadHeaderT, WithdrawalT, WithdrawalsT,
	],
) (*deposit.WrappedBeaconDepositContract[
	DepositT, WithdrawalCredentials,
], error) {
	// Build the deposit contract.
	return deposit.NewWrappedBeaconDepositContract[
<<<<<<< HEAD
		*Deposit,
		Log,
=======
		DepositT,
>>>>>>> 320256c6
		WithdrawalCredentials,
	](
		in.ChainSpec.DepositContractAddress(),
		in.EngineClient,
	)
}<|MERGE_RESOLUTION|>--- conflicted
+++ resolved
@@ -67,12 +67,7 @@
 ], error) {
 	// Build the deposit contract.
 	return deposit.NewWrappedBeaconDepositContract[
-<<<<<<< HEAD
-		*Deposit,
-		Log,
-=======
 		DepositT,
->>>>>>> 320256c6
 		WithdrawalCredentials,
 	](
 		in.ChainSpec.DepositContractAddress(),
