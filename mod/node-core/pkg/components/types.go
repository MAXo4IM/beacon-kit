--- conflicted
+++ resolved
@@ -80,23 +80,10 @@
 	BeaconBlockHeader = types.BeaconBlockHeader
 
 	// BeaconState is a type alias for the BeaconState.
-<<<<<<< HEAD
 	BeaconState = statedbv2.StateDB[
 		*BeaconBlockHeader, *BeaconStateMarshallable, *types.Eth1Data,
 		*ExecutionPayloadHeader, *types.Fork, *StateStore,
 		*types.Validator, types.WithdrawalCredentials,
-=======
-	BeaconState = statedb.StateDB[
-		*BeaconBlockHeader,
-		*BeaconStateMarshallable,
-		*Eth1Data,
-		*ExecutionPayloadHeader,
-		*Fork,
-		*KVStore,
-		*Validator,
-		*Withdrawal,
-		WithdrawalCredentials,
->>>>>>> 09362e09
 	]
 
 	// BeaconStateMarshallable is a type alias for the BeaconStateMarshallable.
@@ -219,8 +206,11 @@
 	]
 
 	StateStore = beacondbv2.StateManager[
-		*BeaconBlockHeader, *types.Eth1Data, *ExecutionPayloadHeader,
-		*types.Fork, *types.Validator,
+		*BeaconBlockHeader,
+		*Eth1Data,
+		*ExecutionPayloadHeader,
+		*Fork,
+		*Validator,
 	]
 
 	// LegacyKey type alias to LegacyKey used for LegacySinger construction.
@@ -270,15 +260,9 @@
 		*DepositStore,
 		*Eth1Data,
 		*ExecutionPayloadHeader,
-<<<<<<< HEAD
-		*types.Fork,
+		*Fork,
 		*StateStore,
-		*types.Validator,
-=======
-		*Fork,
-		*KVStore,
 		*Validator,
->>>>>>> 09362e09
 		*Withdrawal,
 		WithdrawalCredentials,
 	]
