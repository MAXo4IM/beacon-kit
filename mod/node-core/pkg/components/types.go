// SPDX-License-Identifier: BUSL-1.1
//
// Copyright (C) 2024, Berachain Foundation. All rights reserved.
// Use of this software is governed by the Business Source License included
// in the LICENSE file of this repository and at www.mariadb.com/bsl11.
//
// ANY USE OF THE LICENSED WORK IN VIOLATION OF THIS LICENSE WILL AUTOMATICALLY
// TERMINATE YOUR RIGHTS UNDER THIS LICENSE FOR THE CURRENT AND ALL OTHER
// VERSIONS OF THE LICENSED WORK.
//
// THIS LICENSE DOES NOT GRANT YOU ANY RIGHT IN ANY TRADEMARK OR LOGO OF
// LICENSOR OR ITS AFFILIATES (PROVIDED THAT YOU MAY USE A TRADEMARK OR LOGO OF
// LICENSOR AS EXPRESSLY REQUIRED BY THIS LICENSE).
//
// TO THE EXTENT PERMITTED BY APPLICABLE LAW, THE LICENSED WORK IS PROVIDED ON
// AN “AS IS” BASIS. LICENSOR HEREBY DISCLAIMS ALL WARRANTIES AND CONDITIONS,
// EXPRESS OR IMPLIED, INCLUDING (WITHOUT LIMITATION) WARRANTIES OF
// MERCHANTABILITY, FITNESS FOR A PARTICULAR PURPOSE, NON-INFRINGEMENT, AND
// TITLE.

package components

import (
	"cosmossdk.io/core/appmodule/v2"
	broker "github.com/berachain/beacon-kit/mod/async/pkg/broker"
	asynctypes "github.com/berachain/beacon-kit/mod/async/pkg/types"
	blockstore "github.com/berachain/beacon-kit/mod/beacon/block_store"
	"github.com/berachain/beacon-kit/mod/beacon/blockchain"
	"github.com/berachain/beacon-kit/mod/beacon/validator"
	"github.com/berachain/beacon-kit/mod/consensus-types/pkg/types"
	consruntimetypes "github.com/berachain/beacon-kit/mod/consensus/pkg/types"
	dablob "github.com/berachain/beacon-kit/mod/da/pkg/blob"
	"github.com/berachain/beacon-kit/mod/da/pkg/da"
	dastore "github.com/berachain/beacon-kit/mod/da/pkg/store"
	datypes "github.com/berachain/beacon-kit/mod/da/pkg/types"
	engineprimitives "github.com/berachain/beacon-kit/mod/engine-primitives/pkg/engine-primitives"
	engineclient "github.com/berachain/beacon-kit/mod/execution/pkg/client"
	"github.com/berachain/beacon-kit/mod/execution/pkg/deposit"
	execution "github.com/berachain/beacon-kit/mod/execution/pkg/engine"
	"github.com/berachain/beacon-kit/mod/log/pkg/phuslu"
	"github.com/berachain/beacon-kit/mod/node-api/engines/echo"
	beaconapi "github.com/berachain/beacon-kit/mod/node-api/handlers/beacon"
	builderapi "github.com/berachain/beacon-kit/mod/node-api/handlers/builder"
	configapi "github.com/berachain/beacon-kit/mod/node-api/handlers/config"
	debugapi "github.com/berachain/beacon-kit/mod/node-api/handlers/debug"
	eventsapi "github.com/berachain/beacon-kit/mod/node-api/handlers/events"
	nodeapi "github.com/berachain/beacon-kit/mod/node-api/handlers/node"
	"github.com/berachain/beacon-kit/mod/node-api/server"
<<<<<<< HEAD
	"github.com/berachain/beacon-kit/mod/node-core/pkg/app/components/signer"
	"github.com/berachain/beacon-kit/mod/node-core/pkg/app/components/storage"
=======
	"github.com/berachain/beacon-kit/mod/node-core/pkg/components/signer"
	"github.com/berachain/beacon-kit/mod/node-core/pkg/components/storage"
	"github.com/berachain/beacon-kit/mod/node-core/pkg/services/version"
	nodetypes "github.com/berachain/beacon-kit/mod/node-core/pkg/types"
>>>>>>> d1478c74
	"github.com/berachain/beacon-kit/mod/payload/pkg/attributes"
	payloadbuilder "github.com/berachain/beacon-kit/mod/payload/pkg/builder"
	"github.com/berachain/beacon-kit/mod/primitives/pkg/service"
	"github.com/berachain/beacon-kit/mod/primitives/pkg/transition"
<<<<<<< HEAD
	middleware "github.com/berachain/beacon-kit/mod/runtime/pkg/runtime"
=======
	"github.com/berachain/beacon-kit/mod/runtime/pkg/middleware"
>>>>>>> d1478c74
	"github.com/berachain/beacon-kit/mod/state-transition/pkg/core"
	statedb "github.com/berachain/beacon-kit/mod/state-transition/pkg/core/state"
	"github.com/berachain/beacon-kit/mod/storage/pkg/beacondb"
	"github.com/berachain/beacon-kit/mod/storage/pkg/block"
	depositdb "github.com/berachain/beacon-kit/mod/storage/pkg/deposit"
	"github.com/berachain/beacon-kit/mod/storage/pkg/filedb"
	"github.com/berachain/beacon-kit/mod/storage/pkg/manager"
	"github.com/berachain/beacon-kit/mod/storage/pkg/pruner"
)

type (
	ABCIMiddlewareV2 = middleware.App[
		*AttestationData,
		*AvailabilityStore,
		*BeaconBlock,
		*BeaconState,
		*BlobSidecars,
		*Deposit,
		*ExecutionPayload,
		*Genesis,
		*SlashingInfo,
		*SlotData,
		*StorageBackend,
	]

	// AttestationData is a type alias for the attestation data.
	AttestationData = types.AttestationData

	// AttributesFactory is a type alias for the attributes factory.
	AttributesFactory = attributes.Factory[
		*BeaconState,
		*PayloadAttributes,
		*Withdrawal,
	]

	// AvailabilityStore is a type alias for the availability store.
	AvailabilityStore = dastore.Store[*BeaconBlockBody]

	// BeaconBlock type aliases.
	BeaconBlock       = types.BeaconBlock
	BeaconBlockBody   = types.BeaconBlockBody
	BeaconBlockHeader = types.BeaconBlockHeader

	// BeaconState is a type alias for the BeaconState.
	BeaconState = statedb.StateDB[
		*BeaconBlockHeader,
		*BeaconStateMarshallable,
		*Eth1Data,
		*ExecutionPayloadHeader,
		*Fork,
		*BeaconStore,
		*Validator,
		Validators,
		*Withdrawal,
		WithdrawalCredentials,
	]

	// BeaconStateMarshallable is a type alias for the BeaconState.
	BeaconStateMarshallable = types.BeaconState[
		*BeaconBlockHeader,
		*Eth1Data,
		*ExecutionPayloadHeader,
		*Fork,
		*Validator,
		BeaconBlockHeader,
		Eth1Data,
		ExecutionPayloadHeader,
		Fork,
		Validator,
	]

	BeaconStore = beacondb.Store[
		*BeaconBlockHeader,
		*Eth1Data,
		*ExecutionPayloadHeader,
		*Fork,
		*Validator,
	]

	// BlobProcessor is a type alias for the blob processor.
	BlobProcessor = dablob.Processor[
		*AvailabilityStore,
		*BeaconBlockBody,
	]

	// BlobSidecars is a type alias for the blob sidecars.
	BlobSidecars = datypes.BlobSidecars

	// BlobVerifier is a type alias for the blob verifier.
	BlobVerifier = dablob.Verifier

	// BlockStoreService is a type alias for the block store service.
	BlockStoreService = blockstore.Service[*BeaconBlock, *BlockStore]

	// BlockStore is a type alias for the block store.
	BlockStore = block.KVStore[*BeaconBlock]

	// ChainService is a type alias for the chain service.
	ChainService = blockchain.Service[
		*AvailabilityStore,
		*BeaconBlock,
		*BeaconBlockBody,
		*BeaconBlockHeader,
		*BeaconState,
		*BlobSidecars,
		*Deposit,
		*ExecutionPayload,
		*ExecutionPayloadHeader,
		*Genesis,
		*PayloadAttributes,
		*Withdrawal,
	]

	// Context is a type alias for the transition context.
	Context = transition.Context

	// DAService is a type alias for the DA service.
	DAService = da.Service[
		*AvailabilityStore,
		*BeaconBlockBody,
		*BlobSidecars,
		*SidecarsBroker,
		*ExecutionPayload,
	]

	// DBManager is a type alias for the database manager.
	DBManager = manager.DBManager

	// Deposit is a type alias for the deposit.
	Deposit = types.Deposit

	// DepositContract is a type alias for the deposit contract.
	DepositContract = deposit.WrappedBeaconDepositContract[
		*Deposit,
		WithdrawalCredentials,
	]

	// DepositService is a type alias for the deposit service.
	DepositService = deposit.Service[
		*BeaconBlock,
		*BeaconBlockBody,
		*BlockEvent,
		*Deposit,
		*ExecutionPayload,
		WithdrawalCredentials,
	]

	// DepositStore is a type alias for the deposit store.
	DepositStore = depositdb.KVStore[*Deposit]

	// Eth1Data is a type alias for the eth1 data.
	Eth1Data = types.Eth1Data

	// EngineClient is a type alias for the engine client.
	EngineClient = engineclient.EngineClient[
		*ExecutionPayload,
		*PayloadAttributes,
	]

	// EngineClient is a type alias for the engine client.
	ExecutionEngine = execution.Engine[
		*ExecutionPayload,
		*PayloadAttributes,
		PayloadID,
		*Withdrawal,
	]

	// ExecutionPayload type aliases.
	ExecutionPayload       = types.ExecutionPayload
	ExecutionPayloadHeader = types.ExecutionPayloadHeader

	// Fork is a type alias for the fork.
	Fork = types.Fork

	// ForkData is a type alias for the fork data.
	ForkData = types.ForkData

	// Genesis is a type alias for the Genesis type.
	Genesis = types.Genesis[
		*Deposit,
		*ExecutionPayloadHeader,
	]

	// SlotData is a type alias for the incoming slot.
	SlotData = consruntimetypes.SlotData[
		*types.AttestationData,
		*types.SlashingInfo,
	]

	// IndexDB is a type alias for the range DB.
	IndexDB = filedb.RangeDB

<<<<<<< HEAD
=======
	// KVStore is a type alias for the KV store.
	KVStore = beacondb.KVStore[
		*BeaconBlockHeader,
		*Eth1Data,
		*ExecutionPayloadHeader,
		*Fork,
		*Validator,
		Validators,
	]

>>>>>>> d1478c74
	// LegacyKey type alias to LegacyKey used for LegacySinger construction.
	LegacyKey = signer.LegacyKey

	// LocalBuilder is a type alias for the local builder.
	LocalBuilder = payloadbuilder.PayloadBuilder[
		*BeaconState,
		*ExecutionPayload,
		*ExecutionPayloadHeader,
		*PayloadAttributes,
		PayloadID,
		*Withdrawal,
	]

<<<<<<< HEAD
	// Logger is a type alias for the logger.
	Logger = phuslu.Logger

	// // NodeAPIBackend is a type alias for the node API backend.
	// NodeAPIBackend = backend.Backend[
	// 	*AvailabilityStore,
	// 	*BeaconBlock,
	// 	*BeaconBlockBody,
	// 	*BeaconBlockHeader,
	// 	*BeaconState,
	// 	*BeaconStateMarshallable,
	// 	*BlobSidecars,
	// 	*BlockStore,
	// 	sdk.Context,
	// 	*Deposit,
	// 	*DepositStore,
	// 	*Eth1Data,
	// 	*ExecutionPayloadHeader,
	// 	*Fork,
	// 	nodetypes.Node,
	// 	*BeaconStore,
	// 	*StorageBackend,
	// 	*Validator,
	// 	*Withdrawal,
	// 	WithdrawalCredentials,
	// ]
=======
	// NodeAPIBackend is a type alias for the node API backend.
	NodeAPIBackend = backend.Backend[
		*AvailabilityStore,
		*BeaconBlock,
		*BeaconBlockBody,
		*BeaconBlockHeader,
		*BeaconState,
		*BeaconStateMarshallable,
		*BlobSidecars,
		*BlockStore,
		sdk.Context,
		*Deposit,
		*DepositStore,
		*Eth1Data,
		*ExecutionPayloadHeader,
		*Fork,
		nodetypes.Node,
		*KVStore,
		*StorageBackend,
		*Validator,
		Validators,
		*Withdrawal,
		WithdrawalCredentials,
	]
>>>>>>> d1478c74

	// NodeAPIContext is a type alias for the node API context.
	NodeAPIContext = echo.Context

	// NodeAPIEngine is a type alias for the node API engine.
	NodeAPIEngine = echo.Engine

	// NodeAPIServer is a type alias for the node API server.
	NodeAPIServer = server.Server[
		NodeAPIContext,
		*NodeAPIEngine,
	]

	// PayloadAttributes is a type alias for the payload attributes.
	PayloadAttributes = engineprimitives.PayloadAttributes[*Withdrawal]

	// PayloadID is a type alias for the payload ID.
	PayloadID = engineprimitives.PayloadID

	// ReportingService is a type alias for the reporting service.
	ReportingService = version.ReportingService

	// SidecarFactory is a type alias for the sidecar factory.
	SidecarFactory = dablob.SidecarFactory[
		*BeaconBlock,
		*BeaconBlockBody,
	]

	// SlashingInfo is a type alias for the slashing info.
	SlashingInfo = types.SlashingInfo

	// StateProcessor is the type alias for the state processor interface.
	StateProcessor = core.StateProcessor[
		*BeaconBlock,
		*BeaconBlockBody,
		*BeaconBlockHeader,
		*BeaconState,
		*Context,
		*Deposit,
		*Eth1Data,
		*ExecutionPayload,
		*ExecutionPayloadHeader,
		*Fork,
		*ForkData,
<<<<<<< HEAD
		*BeaconStore,
		*Validator,
=======
		*KVStore,
		*Validator,
		Validators,
>>>>>>> d1478c74
		*Withdrawal,
		WithdrawalCredentials,
	]

	// StorageBackend is the type alias for the storage backend interface.
	StorageBackend = storage.Backend[
		*AvailabilityStore,
		*BeaconBlock,
		*BeaconBlockBody,
		*BeaconBlockHeader,
		*BeaconState,
		*BeaconStateMarshallable,
		*BeaconStore,
		*BlobSidecars,
		*BlockStore,
		*Deposit,
		*DepositStore,
		*Eth1Data,
		*ExecutionPayloadHeader,
		*Fork,
		*Validator,
		Validators,
		*Withdrawal,
		WithdrawalCredentials,
	]

	// Validator is a type alias for the validator.
	Validator = types.Validator

	// Validators is a type alias for the validators.
	Validators = types.Validators

	// ValidatorService is a type alias for the validator service.
	ValidatorService = validator.Service[
		*AttestationData,
		*BeaconBlock,
		*BeaconBlockBody,
		*BeaconState,
		*BlobSidecars,
		*Deposit,
		*DepositStore,
		*Eth1Data,
		*ExecutionPayload,
		*ExecutionPayloadHeader,
		*ForkData,
		*SlashingInfo,
		*SlotData,
	]

	// ValidatorUpdate is a type alias for the validator update.
	ValidatorUpdate = appmodule.ValidatorUpdate

	// Withdrawal is a type alias for the engineprimitives withdrawal.
	Withdrawal = engineprimitives.Withdrawal

	// WithdrawalCredentials is a type alias for the withdrawal credentials.
	WithdrawalCredentials = types.WithdrawalCredentials
)

/* -------------------------------------------------------------------------- */
/*                                   Events                                   */
/* -------------------------------------------------------------------------- */

type (
	// BlockEvent is a type alias for the block event.
	BlockEvent = asynctypes.Event[*BeaconBlock]

	// GenesisEvent is a type alias for the genesis event.
	GenesisEvent = asynctypes.Event[*Genesis]

	// SidecarEvent is a type alias for the sidecar event.
	SidecarEvent = asynctypes.Event[*BlobSidecars]

	// SlotEvent is a type alias for the slot event.
	SlotEvent = asynctypes.Event[*SlotData]

	// StatusEvent is a type alias for the status event.
	StatusEvent = asynctypes.Event[*service.StatusEvent]

	// ValidatorUpdateEvent is a type alias for the validator update event.
	ValidatorUpdateEvent = asynctypes.Event[transition.ValidatorUpdates]
)

/* -------------------------------------------------------------------------- */
/*                                   Brokers                                  */
/* -------------------------------------------------------------------------- */

type (
	// GenesisBroker is a type alias for the genesis feed.
	GenesisBroker = broker.Broker[*GenesisEvent]

	// SidecarsBroker is a type alias for the blob feed.
	SidecarsBroker = broker.Broker[*SidecarEvent]

	// BlockBroker is a type alias for the block feed.
	BlockBroker = broker.Broker[*BlockEvent]

	// SlotBroker is a type alias for the slot feed.
	SlotBroker = broker.Broker[*SlotEvent]

	// StatusBroker is a type alias for the status feed.
	StatusBroker = broker.Broker[*StatusEvent]

	// ValidatorUpdateBroker is a type alias for the validator update feed.
	ValidatorUpdateBroker = broker.Broker[*ValidatorUpdateEvent]
)

/* -------------------------------------------------------------------------- */
/*                                  Pruners                                   */
/* -------------------------------------------------------------------------- */

type (
	// DAPruner is a type alias for the DA pruner.
	DAPruner = pruner.Pruner[*IndexDB]

	// DepositPruner is a type alias for the deposit pruner.
	DepositPruner = pruner.Pruner[*DepositStore]

	// BlockPruner is a type alias for the block pruner.
	BlockPruner = pruner.Pruner[*BlockStore]
)

/* -------------------------------------------------------------------------- */
/*                                API Handlers                                */
/* -------------------------------------------------------------------------- */

type (
	// BeaconAPIHandler is a type alias for the beacon handler.
	BeaconAPIHandler = beaconapi.Handler[
		*BeaconBlockHeader, NodeAPIContext, *Fork, *Validator,
	]

	// BuilderAPIHandler is a type alias for the builder handler.
	BuilderAPIHandler = builderapi.Handler[NodeAPIContext]

	// ConfigAPIHandler is a type alias for the config handler.
	ConfigAPIHandler = configapi.Handler[NodeAPIContext]

	// DebugAPIHandler is a type alias for the debug handler.
	DebugAPIHandler = debugapi.Handler[NodeAPIContext]

	// EventsAPIHandler is a type alias for the events handler.
	EventsAPIHandler = eventsapi.Handler[NodeAPIContext]

	// NodeAPIHandler is a type alias for the node handler.
	NodeAPIHandler = nodeapi.Handler[NodeAPIContext]
)<|MERGE_RESOLUTION|>--- conflicted
+++ resolved
@@ -46,24 +46,13 @@
 	eventsapi "github.com/berachain/beacon-kit/mod/node-api/handlers/events"
 	nodeapi "github.com/berachain/beacon-kit/mod/node-api/handlers/node"
 	"github.com/berachain/beacon-kit/mod/node-api/server"
-<<<<<<< HEAD
 	"github.com/berachain/beacon-kit/mod/node-core/pkg/app/components/signer"
 	"github.com/berachain/beacon-kit/mod/node-core/pkg/app/components/storage"
-=======
-	"github.com/berachain/beacon-kit/mod/node-core/pkg/components/signer"
-	"github.com/berachain/beacon-kit/mod/node-core/pkg/components/storage"
-	"github.com/berachain/beacon-kit/mod/node-core/pkg/services/version"
-	nodetypes "github.com/berachain/beacon-kit/mod/node-core/pkg/types"
->>>>>>> d1478c74
 	"github.com/berachain/beacon-kit/mod/payload/pkg/attributes"
 	payloadbuilder "github.com/berachain/beacon-kit/mod/payload/pkg/builder"
 	"github.com/berachain/beacon-kit/mod/primitives/pkg/service"
 	"github.com/berachain/beacon-kit/mod/primitives/pkg/transition"
-<<<<<<< HEAD
-	middleware "github.com/berachain/beacon-kit/mod/runtime/pkg/runtime"
-=======
-	"github.com/berachain/beacon-kit/mod/runtime/pkg/middleware"
->>>>>>> d1478c74
+	"github.com/berachain/beacon-kit/mod/runtime/pkg/runtime"
 	"github.com/berachain/beacon-kit/mod/state-transition/pkg/core"
 	statedb "github.com/berachain/beacon-kit/mod/state-transition/pkg/core/state"
 	"github.com/berachain/beacon-kit/mod/storage/pkg/beacondb"
@@ -75,7 +64,7 @@
 )
 
 type (
-	ABCIMiddlewareV2 = middleware.App[
+	RuntimeApp = runtime.App[
 		*AttestationData,
 		*AvailabilityStore,
 		*BeaconBlock,
@@ -256,19 +245,6 @@
 	// IndexDB is a type alias for the range DB.
 	IndexDB = filedb.RangeDB
 
-<<<<<<< HEAD
-=======
-	// KVStore is a type alias for the KV store.
-	KVStore = beacondb.KVStore[
-		*BeaconBlockHeader,
-		*Eth1Data,
-		*ExecutionPayloadHeader,
-		*Fork,
-		*Validator,
-		Validators,
-	]
-
->>>>>>> d1478c74
 	// LegacyKey type alias to LegacyKey used for LegacySinger construction.
 	LegacyKey = signer.LegacyKey
 
@@ -282,7 +258,6 @@
 		*Withdrawal,
 	]
 
-<<<<<<< HEAD
 	// Logger is a type alias for the logger.
 	Logger = phuslu.Logger
 
@@ -309,32 +284,6 @@
 	// 	*Withdrawal,
 	// 	WithdrawalCredentials,
 	// ]
-=======
-	// NodeAPIBackend is a type alias for the node API backend.
-	NodeAPIBackend = backend.Backend[
-		*AvailabilityStore,
-		*BeaconBlock,
-		*BeaconBlockBody,
-		*BeaconBlockHeader,
-		*BeaconState,
-		*BeaconStateMarshallable,
-		*BlobSidecars,
-		*BlockStore,
-		sdk.Context,
-		*Deposit,
-		*DepositStore,
-		*Eth1Data,
-		*ExecutionPayloadHeader,
-		*Fork,
-		nodetypes.Node,
-		*KVStore,
-		*StorageBackend,
-		*Validator,
-		Validators,
-		*Withdrawal,
-		WithdrawalCredentials,
-	]
->>>>>>> d1478c74
 
 	// NodeAPIContext is a type alias for the node API context.
 	NodeAPIContext = echo.Context
@@ -379,14 +328,9 @@
 		*ExecutionPayloadHeader,
 		*Fork,
 		*ForkData,
-<<<<<<< HEAD
-		*BeaconStore,
-		*Validator,
-=======
 		*KVStore,
 		*Validator,
 		Validators,
->>>>>>> d1478c74
 		*Withdrawal,
 		WithdrawalCredentials,
 	]
