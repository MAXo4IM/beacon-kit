--- conflicted
+++ resolved
@@ -48,11 +48,7 @@
 		*dastore.Store[*types.BeaconBlockBody[*types.ExecutionPayload]],
 		*types.BeaconBlockBody[*types.ExecutionPayload],
 	]
-<<<<<<< HEAD
 	BlockFeed      *event.FeedOf[*feed.Event[*types.BeaconBlock[*types.ExecutionPayload]]]
-=======
-	BlockFeed      *event.FeedOf[feed.EventID, *feed.Event[*types.BeaconBlock]]
->>>>>>> f72caae1
 	ChainSpec      primitives.ChainSpec
 	Cfg            *config.Config
 	DepositService *deposit.Service[
