--- conflicted
+++ resolved
@@ -36,7 +36,6 @@
 ] struct {
 	depinject.In
 
-<<<<<<< HEAD
 	ChainSpec       common.ChainSpec
 	Cfg             *config.Config
 	DepositService  *DepositService
@@ -44,27 +43,11 @@
 	EngineClient    *EngineClient
 	ExecutionEngine *ExecutionEngine
 	LocalBuilder    *LocalBuilder
-	Logger          log.AdvancedLogger[any, sdklog.Logger]
+	Logger          LoggerT
 	Signer          crypto.BLSSigner
 	StateProcessor  *StateProcessor
 	StorageBackend  *StorageBackend
 	TelemetrySink   *metrics.TelemetrySink
-=======
-	BlockBroker           *BlockBroker
-	ChainSpec             common.ChainSpec
-	Cfg                   *config.Config
-	DepositService        *DepositService
-	EngineClient          *EngineClient
-	ExecutionEngine       *ExecutionEngine
-	GenesisBrocker        *GenesisBroker
-	LocalBuilder          *LocalBuilder
-	Logger                LoggerT
-	Signer                crypto.BLSSigner
-	StateProcessor        *StateProcessor
-	StorageBackend        *StorageBackend
-	TelemetrySink         *metrics.TelemetrySink
-	ValidatorUpdateBroker *ValidatorUpdateBroker
->>>>>>> 3ecaa1f3
 }
 
 // ProvideChainService is a depinject provider for the blockchain service.
