--- conflicted
+++ resolved
@@ -49,44 +49,11 @@
 	db dbm.DB,
 	traceStore io.Writer,
 	loadLatest bool,
-<<<<<<< HEAD
-	appOpts servertypes.AppOptions,
-	dCfg depinject.Config,
-	// chainSpec primitives.ChainSpec,
-	baseAppOptions ...func(*baseapp.BaseApp),
-) *BeaconApp {
-	app := &BeaconApp{}
-	appBuilder := &runtime.AppBuilder{}
-	if err := depinject.Inject(
-		depinject.Configs(
-			dCfg,
-			depinject.Provide(
-				bkcomponents.ProvideChainSpec,
-				bkcomponents.ProvideAvailibilityStore,
-				bkcomponents.ProvideBlsSigner,
-				bkcomponents.ProvideTrustedSetup,
-				bkcomponents.ProvideDepositStore,
-				bkcomponents.ProvideConfig,
-				bkcomponents.ProvideEngineClient,
-				bkcomponents.ProvideJWTSecret,
-				bkcomponents.ProvideBlobProofVerifier,
-				bkcomponents.ProvideTelemetrySink,
-			),
-			depinject.Supply(
-				appOpts,
-				logger,
-			),
-		),
-		&appBuilder,
-	); err != nil {
-		panic(err)
-	}
-=======
+
 	appBuilder *runtime.AppBuilder,
 	baseAppOptions ...func(*baseapp.BaseApp),
 ) *BeaconApp {
 	app := &BeaconApp{}
->>>>>>> f7fa8549
 
 	// Build the runtime.App using the app builder.
 	app.App = appBuilder.Build(db, traceStore, baseAppOptions...)
