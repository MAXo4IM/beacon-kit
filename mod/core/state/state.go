--- conflicted
+++ resolved
@@ -26,122 +26,6 @@
 package state
 
 import (
-<<<<<<< HEAD
-	"context"
-
-	"github.com/berachain/beacon-kit/mod/core/types"
-	enginetypes "github.com/berachain/beacon-kit/mod/execution/types"
-	"github.com/berachain/beacon-kit/mod/primitives"
-)
-
-// BeaconState is the interface for the beacon state. It
-// is a combination of the read-only and write-only beacon state consensus.
-type BeaconState interface {
-	Copy() BeaconState
-	Context() context.Context
-	HashTreeRoot() ([32]byte, error)
-	ReadOnlyBeaconState
-	WriteOnlyBeaconState
-}
-
-// ReadOnlyBeaconState is the interface for a read-only beacon state.
-type ReadOnlyBeaconState interface {
-	ReadOnlyDeposits
-	ReadOnlyRandaoMixes
-	ReadOnlyStateRoots
-	ReadOnlyValidators
-	ReadOnlyWithdrawals
-
-	GetSlot() (primitives.Slot, error)
-	GetCurrentEpoch(uint64) (primitives.Epoch, error)
-	GetGenesisValidatorsRoot() (primitives.Root, error)
-	GetBlockRootAtIndex(uint64) (primitives.Root, error)
-	GetLatestBlockHeader() (*types.BeaconBlockHeader, error)
-	GetTotalActiveBalances(uint64) (primitives.Gwei, error)
-	GetValidators() ([]*types.Validator, error)
-	GetLatestExecutionPayload() (enginetypes.ExecutionPayload, error)
-	GetEth1BlockHash() (primitives.ExecutionHash, error)
-	GetTotalSlashing() (primitives.Gwei, error)
-}
-
-// WriteOnlyBeaconState is the interface for a write-only beacon state.
-type WriteOnlyBeaconState interface {
-	WriteOnlyDeposits
-	WriteOnlyRandaoMixes
-	WriteOnlyStateRoots
-	WriteOnlyValidators
-	WriteOnlyWithdrawals
-	SetSlot(primitives.Slot) error
-	UpdateBlockRootAtIndex(uint64, primitives.Root) error
-	SetLatestBlockHeader(*types.BeaconBlockHeader) error
-	DecreaseBalance(primitives.ValidatorIndex, primitives.Gwei) error
-	UpdateLatestExecutionPayload(enginetypes.ExecutionPayload) error
-	UpdateEth1BlockHash(primitives.ExecutionHash) error
-	UpdateSlashingAtIndex(uint64, primitives.Gwei) error
-}
-
-// WriteOnlyStateRoots defines a struct which only has write access to state
-// roots methods.
-type WriteOnlyStateRoots interface {
-	UpdateStateRootAtIndex(uint64, primitives.Root) error
-}
-
-// ReadOnlyStateRoots defines a struct which only has read access to state roots
-// methods.
-type ReadOnlyStateRoots interface {
-	StateRootAtIndex(uint64) (primitives.Root, error)
-}
-
-// WriteOnlyRandaoMixes defines a struct which only has write access to randao
-// mixes methods.
-type WriteOnlyRandaoMixes interface {
-	UpdateRandaoMixAtIndex(uint64, primitives.Bytes32) error
-}
-
-// ReadOnlyRandaoMixes defines a struct which only has read access to randao
-// mixes methods.
-type ReadOnlyRandaoMixes interface {
-	GetRandaoMixAtIndex(uint64) (primitives.Bytes32, error)
-}
-
-// WriteOnlyValidators has write access to validator methods.
-type WriteOnlyValidators interface {
-	// Add methods here
-	UpdateValidatorAtIndex(
-		primitives.ValidatorIndex,
-		*types.Validator,
-	) error
-}
-
-// ReadOnlyValidators has read access to validator methods.
-type ReadOnlyValidators interface {
-	ValidatorIndexByPubkey(
-		[]byte,
-	) (primitives.ValidatorIndex, error)
-
-	ValidatorByIndex(
-		primitives.ValidatorIndex,
-	) (*types.Validator, error)
-}
-
-// ReadWriteValidators has read and write access to validator methods.
-type ReadWriteDeposits interface {
-	ReadOnlyDeposits
-	WriteOnlyDeposits
-}
-
-// ReadWriteDepositQueue has read and write access to deposit queue.
-type WriteOnlyDeposits interface {
-	SetEth1DepositIndex(uint64) error
-	EnqueueDeposits([]*types.Deposit) error
-	DequeueDeposits(uint64) ([]*types.Deposit, error)
-}
-
-// ReadOnlyDeposits has read access to deposit queue.
-type ReadOnlyDeposits interface {
-	GetEth1DepositIndex() (uint64, error)
-	ExpectedDeposits(uint64) ([]*types.Deposit, error)
-=======
 	"github.com/berachain/beacon-kit/mod/config/params"
 	"github.com/berachain/beacon-kit/mod/storage/statedb"
 )
@@ -151,7 +35,6 @@
 type beaconState struct {
 	*statedb.StateDB
 	cfg *params.BeaconChainConfig
->>>>>>> 111d53df
 }
 
 // NewBeaconState creates a new beacon state from an underlying state db.
