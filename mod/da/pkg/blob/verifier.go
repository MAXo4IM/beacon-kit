// SPDX-License-Identifier: BUSL-1.1
//
// Copyright (C) 2024, Berachain Foundation. All rights reserved.
// Use of this software is governed by the Business Source License included
// in the LICENSE file of this repository and at www.mariadb.com/bsl11.
//
// ANY USE OF THE LICENSED WORK IN VIOLATION OF THIS LICENSE WILL AUTOMATICALLY
// TERMINATE YOUR RIGHTS UNDER THIS LICENSE FOR THE CURRENT AND ALL OTHER
// VERSIONS OF THE LICENSED WORK.
//
// THIS LICENSE DOES NOT GRANT YOU ANY RIGHT IN ANY TRADEMARK OR LOGO OF
// LICENSOR OR ITS AFFILIATES (PROVIDED THAT YOU MAY USE A TRADEMARK OR LOGO OF
// LICENSOR AS EXPRESSLY REQUIRED BY THIS LICENSE).
//
// TO THE EXTENT PERMITTED BY APPLICABLE LAW, THE LICENSED WORK IS PROVIDED ON
// AN “AS IS” BASIS. LICENSOR HEREBY DISCLAIMS ALL WARRANTIES AND CONDITIONS,
// EXPRESS OR IMPLIED, INCLUDING (WITHOUT LIMITATION) WARRANTIES OF
// MERCHANTABILITY, FITNESS FOR A PARTICULAR PURPOSE, NON-INFRINGEMENT, AND
// TITLE.

package blob

import (
	"context"
	"time"

	"github.com/berachain/beacon-kit/mod/da/pkg/kzg"
	"github.com/berachain/beacon-kit/mod/primitives/pkg/math"
	"golang.org/x/sync/errgroup"
)

// Verifier is responsible for verifying blobs, including their
// inclusion and KZG proofs.
type Verifier[
<<<<<<< HEAD
	BlobProofVerifierT kzg.BlobProofVerifier,
=======
	BeaconBlockHeaderT BeaconBlockHeader,
	BlobSidecarT Sidecar[BeaconBlockHeaderT],
	BlobSidecarsT Sidecars[BlobSidecarT, BeaconBlockHeaderT],
>>>>>>> fcf588ae
] struct {
	// proofVerifier is used to verify the KZG proofs of the blobs.
	proofVerifier BlobProofVerifierT
	// metrics collects and reports metrics related to the verification process.
	metrics *verifierMetrics
}

// NewVerifier creates a new Verifier with the given proof verifier.
func NewVerifier[
<<<<<<< HEAD
	BlobProofVerifierT kzg.BlobProofVerifier,
](
	proofVerifier BlobProofVerifierT,
	telemetrySink TelemetrySink,
) *Verifier[BlobProofVerifierT] {
	return &Verifier[BlobProofVerifierT]{
=======
	BeaconBlockHeaderT BeaconBlockHeader,
	BlobSidecarT Sidecar[BeaconBlockHeaderT],
	BlobSidecarsT Sidecars[BlobSidecarT, BeaconBlockHeaderT],
](
	proofVerifier kzg.BlobProofVerifier,
	telemetrySink TelemetrySink,
) *Verifier[BeaconBlockHeaderT, BlobSidecarT, BlobSidecarsT] {
	return &Verifier[BeaconBlockHeaderT, BlobSidecarT, BlobSidecarsT]{
>>>>>>> fcf588ae
		proofVerifier: proofVerifier,
		metrics:       newVerifierMetrics(telemetrySink),
	}
}

// VerifySidecars verifies the blobs for both inclusion as well
// as the KZG proofs.
<<<<<<< HEAD
func (bv *Verifier[BlobProofVerifierT]) VerifySidecars(
	sidecars *types.BlobSidecars, kzgOffset uint64,
=======
func (bv *Verifier[_, _, BlobSidecarsT]) VerifySidecars(
	sidecars BlobSidecarsT, kzgOffset uint64,
>>>>>>> fcf588ae
) error {
	var (
		g, _      = errgroup.WithContext(context.Background())
		startTime = time.Now()
	)

	defer bv.metrics.measureVerifySidecarsDuration(
		startTime, math.U64(sidecars.Len()),
		bv.proofVerifier.GetImplementation(),
	)

	// Verify the inclusion proofs on the blobs concurrently.
	g.Go(func() error {
		// TODO: KZGOffset needs to be configurable and not
		// passed in.
		return bv.VerifyInclusionProofs(
			sidecars, kzgOffset,
		)
	})

	// Verify the KZG proofs on the blobs concurrently.
	g.Go(func() error {
		return bv.VerifyKZGProofs(sidecars)
	})

	g.Go(func() error {
		return sidecars.ValidateBlockRoots()
	})

	// Wait for all goroutines to finish and return the result.
	return g.Wait()
}

<<<<<<< HEAD
func (bv *Verifier[BlobProofVerifierT]) VerifyInclusionProofs(
	scs *types.BlobSidecars,
=======
func (bv *Verifier[_, _, BlobSidecarsT]) VerifyInclusionProofs(
	scs BlobSidecarsT,
>>>>>>> fcf588ae
	kzgOffset uint64,
) error {
	startTime := time.Now()
	defer bv.metrics.measureVerifyInclusionProofsDuration(
		startTime, math.U64(scs.Len()),
	)
	return scs.VerifyInclusionProofs(kzgOffset)
}

// VerifyKZGProofs verifies the sidecars.
<<<<<<< HEAD
func (bv *Verifier[BlobProofVerifierT]) VerifyKZGProofs(
	scs *types.BlobSidecars,
=======
func (bv *Verifier[_, _, BlobSidecarsT]) VerifyKZGProofs(
	scs BlobSidecarsT,
>>>>>>> fcf588ae
) error {
	start := time.Now()
	defer bv.metrics.measureVerifyKZGProofsDuration(
		start, math.U64(scs.Len()),
		bv.proofVerifier.GetImplementation(),
	)

	switch scs.Len() {
	case 0:
		return nil
	case 1:
		blob := scs.Get(0).GetBlob()
		// This method is fastest for a single blob.
		return bv.proofVerifier.VerifyBlobProof(
			&blob,
			scs.Get(0).GetKzgProof(),
			scs.Get(0).GetKzgCommitment(),
		)
	default:
		// For multiple blobs batch verification is more performant
		// than verifying each blob individually (even when done in parallel).
		return bv.proofVerifier.VerifyBlobProofBatch(kzg.ArgsFromSidecars(scs))
	}
}<|MERGE_RESOLUTION|>--- conflicted
+++ resolved
@@ -32,13 +32,9 @@
 // Verifier is responsible for verifying blobs, including their
 // inclusion and KZG proofs.
 type Verifier[
-<<<<<<< HEAD
-	BlobProofVerifierT kzg.BlobProofVerifier,
-=======
 	BeaconBlockHeaderT BeaconBlockHeader,
 	BlobSidecarT Sidecar[BeaconBlockHeaderT],
 	BlobSidecarsT Sidecars[BlobSidecarT, BeaconBlockHeaderT],
->>>>>>> fcf588ae
 ] struct {
 	// proofVerifier is used to verify the KZG proofs of the blobs.
 	proofVerifier BlobProofVerifierT
@@ -48,14 +44,6 @@
 
 // NewVerifier creates a new Verifier with the given proof verifier.
 func NewVerifier[
-<<<<<<< HEAD
-	BlobProofVerifierT kzg.BlobProofVerifier,
-](
-	proofVerifier BlobProofVerifierT,
-	telemetrySink TelemetrySink,
-) *Verifier[BlobProofVerifierT] {
-	return &Verifier[BlobProofVerifierT]{
-=======
 	BeaconBlockHeaderT BeaconBlockHeader,
 	BlobSidecarT Sidecar[BeaconBlockHeaderT],
 	BlobSidecarsT Sidecars[BlobSidecarT, BeaconBlockHeaderT],
@@ -64,7 +52,6 @@
 	telemetrySink TelemetrySink,
 ) *Verifier[BeaconBlockHeaderT, BlobSidecarT, BlobSidecarsT] {
 	return &Verifier[BeaconBlockHeaderT, BlobSidecarT, BlobSidecarsT]{
->>>>>>> fcf588ae
 		proofVerifier: proofVerifier,
 		metrics:       newVerifierMetrics(telemetrySink),
 	}
@@ -72,13 +59,8 @@
 
 // VerifySidecars verifies the blobs for both inclusion as well
 // as the KZG proofs.
-<<<<<<< HEAD
-func (bv *Verifier[BlobProofVerifierT]) VerifySidecars(
-	sidecars *types.BlobSidecars, kzgOffset uint64,
-=======
 func (bv *Verifier[_, _, BlobSidecarsT]) VerifySidecars(
 	sidecars BlobSidecarsT, kzgOffset uint64,
->>>>>>> fcf588ae
 ) error {
 	var (
 		g, _      = errgroup.WithContext(context.Background())
@@ -112,13 +94,8 @@
 	return g.Wait()
 }
 
-<<<<<<< HEAD
-func (bv *Verifier[BlobProofVerifierT]) VerifyInclusionProofs(
-	scs *types.BlobSidecars,
-=======
 func (bv *Verifier[_, _, BlobSidecarsT]) VerifyInclusionProofs(
 	scs BlobSidecarsT,
->>>>>>> fcf588ae
 	kzgOffset uint64,
 ) error {
 	startTime := time.Now()
@@ -129,13 +106,8 @@
 }
 
 // VerifyKZGProofs verifies the sidecars.
-<<<<<<< HEAD
-func (bv *Verifier[BlobProofVerifierT]) VerifyKZGProofs(
-	scs *types.BlobSidecars,
-=======
 func (bv *Verifier[_, _, BlobSidecarsT]) VerifyKZGProofs(
 	scs BlobSidecarsT,
->>>>>>> fcf588ae
 ) error {
 	start := time.Now()
 	defer bv.metrics.measureVerifyKZGProofsDuration(
