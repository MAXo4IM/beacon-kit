// SPDX-License-Identifier: MIT
//
// Copyright (c) 2024 Berachain Foundation
//
// Permission is hereby granted, free of charge, to any person
// obtaining a copy of this software and associated documentation
// files (the "Software"), to deal in the Software without
// restriction, including without limitation the rights to use,
// copy, modify, merge, publish, distribute, sublicense, and/or sell
// copies of the Software, and to permit persons to whom the
// Software is furnished to do so, subject to the following
// conditions:
//
// The above copyright notice and this permission notice shall be
// included in all copies or substantial portions of the Software.
//
// THE SOFTWARE IS PROVIDED "AS IS", WITHOUT WARRANTY OF ANY KIND,
// EXPRESS OR IMPLIED, INCLUDING BUT NOT LIMITED TO THE WARRANTIES
// OF MERCHANTABILITY, FITNESS FOR A PARTICULAR PURPOSE AND
// NONINFRINGEMENT. IN NO EVENT SHALL THE AUTHORS OR COPYRIGHT
// HOLDERS BE LIABLE FOR ANY CLAIM, DAMAGES OR OTHER LIABILITY,
// WHETHER IN AN ACTION OF CONTRACT, TORT OR OTHERWISE, ARISING
// FROM, OUT OF OR IN CONNECTION WITH THE SOFTWARE OR THE USE OR
// OTHER DEALINGS IN THE SOFTWARE.

package blockchain

import (
	"context"

	"github.com/berachain/beacon-kit/mod/consensus-types/pkg/state/deneb"
	"github.com/berachain/beacon-kit/mod/consensus-types/pkg/types"
	engineprimitives "github.com/berachain/beacon-kit/mod/primitives-engine"
	"github.com/berachain/beacon-kit/mod/primitives/pkg/math"
	"github.com/berachain/beacon-kit/mod/primitives/pkg/transition"
	"golang.org/x/sync/errgroup"
)

// ProcessGenesisState processes the genesis state and initializes the beacon
// state.
func (s *Service[
	AvailabilityStoreT,
	ReadOnlyBeaconStateT,
	BlobSidecarsT,
	DepositStoreT,
]) ProcessGenesisState(
	ctx context.Context,
	genesisData *deneb.BeaconState,
) ([]*transition.ValidatorUpdate, error) {
	// Process the genesis state using the state processor.
	valUpdates, err := s.sp.ProcessGenesisState(
		&transition.Context{
			Context: ctx,
		},
		s.sb.StateFromContext(ctx),
		genesisData,
	)
	if err != nil {
		return nil, err
	}

	return valUpdates, nil
}

// ProcessStateTransition receives an incoming beacon block, it first validates
// and then processes the block.
//

func (s *Service[
	AvailabilityStoreT,
	ReadOnlyBeaconStateT,
	BlobSidecarsT,
	DepositStoreT,
]) ProcessStateTransition(
	ctx context.Context,
	blk types.BeaconBlock,
	sidecars BlobSidecarsT,
) ([]*transition.ValidatorUpdate, error) {
	// If the block is nil, exit early.
	if blk == nil || blk.IsNil() {
		return nil, ErrNilBlk
	}

	// Create a new errgroup with the provided context.
	g, gCtx := errgroup.WithContext(ctx)
	st := s.sb.StateFromContext(ctx)

	// Launch a goroutine to process the state transition.
	var valUpdates []*transition.ValidatorUpdate
	g.Go(func() error {
		var err error
		valUpdates, err = s.sp.Transition(
			// We set `OptimisticEngine` to true since this is called during
			// FinalizeBlock. We want to assume the payload is valid. If it
			// ends up not being valid later, the node will simply AppHash,
			// which is completely fine. This means we were syncing from a
			// bad peer, and we would likely AppHash anyways.
			//
			// TODO: Figure out why SkipPayloadIfExists being `true`
			// causes nodes to create gaps in their chain.
			&transition.Context{
				Context:          gCtx,
				OptimisticEngine: true,
			},
			st,
			blk,
		)
		return err
	})

	// Launch a goroutine to process the blob sidecars.
	g.Go(func() error {
		return s.bp.ProcessBlobs(
			blk.GetSlot(),
			s.sb.AvailabilityStore(ctx),
			sidecars,
		)
	})

	if err := g.Wait(); err != nil {
		return nil, err
	}

	// If the blobs needed to process the block are not available, we
	// return an error. It is safe to use the slot off of the beacon block
	// since it has been verified as correct already.
	if !s.sb.AvailabilityStore(ctx).IsDataAvailable(
		ctx, blk.GetSlot(), blk.GetBody(),
	) {
		return nil, ErrDataNotAvailable
	}

	// No matter what happens we always want to forkchoice at the end of post
	// block processing.
	defer func() {
		go s.sendPostBlockFCU(ctx, st, blk)
	}()

	//
	//
	//
	//
	//
	// TODO: EVERYTHING BELOW THIS LINE SHOULD NOT PART OF THE
	//  MAIN BLOCK PROCESSING THREAD.
	//
	//
	//
	//
	//
	//

	// Prune deposits.
	// TODO: This should be moved into a go-routine in the background.
	// Watching for logs should be completely decoupled as well.
	idx, err := st.GetEth1DepositIndex()
	if err != nil {
		return nil, err
	}

<<<<<<< HEAD
	// Notify Pruning Events
	s.dbm.Notify(idx)
=======
	// TODO: pruner shouldn't be in main block processing thread.
	if err = s.PruneDepositEvents(ctx, idx); err != nil {
		return nil, err
	}
>>>>>>> 0bd5c01d

	var lph engineprimitives.ExecutionPayloadHeader
	lph, err = st.GetLatestExecutionPayloadHeader()
	if err != nil {
		return nil, err
	}

	// Process the logs from the previous blocks execution payload.
	// TODO: This should be moved out of the main block processing flow.
	// TODO: eth1FollowDistance should be done actually proper
	eth1FollowDistance := math.U64(1)
	if err = s.retrieveDepositsFromBlock(
		ctx, lph.GetNumber()-eth1FollowDistance,
	); err != nil {
		s.logger.Error("failed to process logs", "error", err)
		return nil, err
	}

	return valUpdates, nil
}

// VerifyPayload validates the execution payload on the block.
func (s *Service[
	AvailabilityStoreT,
	ReadOnlyBeaconStateT,
	BlobSidecarsT,
	DepositStoreT,
]) VerifyPayloadOnBlk(
	ctx context.Context,
	blk types.BeaconBlock,
) error {
	if blk == nil || blk.IsNil() {
		return ErrNilBlk
	}

	// We notify the engine of the new payload.
	var (
		parentBeaconBlockRoot = blk.GetParentBlockRoot()
		body                  = blk.GetBody()
		payload               = body.GetExecutionPayload()
	)

	if err := s.ee.VerifyAndNotifyNewPayload(
		ctx,
		engineprimitives.BuildNewPayloadRequest(
			payload,
			body.GetBlobKzgCommitments().ToVersionedHashes(),
			&parentBeaconBlockRoot,
			false,
			// We do not want to optimistically assume truth here, since
			// this is being called in process proposal.
			false,
		),
	); err != nil {
		return err
	}

	s.logger.Info(
		"successfully verified execution payload 💸",
		"payload-block-number", payload.GetNumber(),
		"num-txs", len(payload.GetTransactions()),
	)
	return nil
}<|MERGE_RESOLUTION|>--- conflicted
+++ resolved
@@ -158,15 +158,9 @@
 		return nil, err
 	}
 
-<<<<<<< HEAD
 	// Notify Pruning Events
+  // TODO: pruner shouldn't be in main block processing thread.
 	s.dbm.Notify(idx)
-=======
-	// TODO: pruner shouldn't be in main block processing thread.
-	if err = s.PruneDepositEvents(ctx, idx); err != nil {
-		return nil, err
-	}
->>>>>>> 0bd5c01d
 
 	var lph engineprimitives.ExecutionPayloadHeader
 	lph, err = st.GetLatestExecutionPayloadHeader()
