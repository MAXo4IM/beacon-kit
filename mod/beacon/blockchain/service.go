// SPDX-License-Identifier: MIT
//
// Copyright (c) 2024 Berachain Foundation
//
// Permission is hereby granted, free of charge, to any person
// obtaining a copy of this software and associated documentation
// files (the "Software"), to deal in the Software without
// restriction, including without limitation the rights to use,
// copy, modify, merge, publish, distribute, sublicense, and/or sell
// copies of the Software, and to permit persons to whom the
// Software is furnished to do so, subject to the following
// conditions:
//
// The above copyright notice and this permission notice shall be
// included in all copies or substantial portions of the Software.
//
// THE SOFTWARE IS PROVIDED "AS IS", WITHOUT WARRANTY OF ANY KIND,
// EXPRESS OR IMPLIED, INCLUDING BUT NOT LIMITED TO THE WARRANTIES
// OF MERCHANTABILITY, FITNESS FOR A PARTICULAR PURPOSE AND
// NONINFRINGEMENT. IN NO EVENT SHALL THE AUTHORS OR COPYRIGHT
// HOLDERS BE LIABLE FOR ANY CLAIM, DAMAGES OR OTHER LIABILITY,
// WHETHER IN AN ACTION OF CONTRACT, TORT OR OTHERWISE, ARISING
// FROM, OUT OF OR IN CONNECTION WITH THE SOFTWARE OR THE USE OR
// OTHER DEALINGS IN THE SOFTWARE.

package blockchain

import (
	"context"

	"github.com/berachain/beacon-kit/mod/consensus-types/pkg/types"
	"github.com/berachain/beacon-kit/mod/log"
	"github.com/berachain/beacon-kit/mod/primitives"
	"github.com/berachain/beacon-kit/mod/primitives/pkg/transition"
	"github.com/berachain/beacon-kit/mod/storage/pkg/manager"
)

// Service is the blockchain service.
type Service[
	AvailabilityStoreT AvailabilityStore[
		types.BeaconBlockBody, BlobSidecarsT,
	],
	ReadOnlyBeaconStateT ReadOnlyBeaconState[ReadOnlyBeaconStateT],
	BlobSidecarsT BlobSidecars,
	DepositStoreT DepositStore,
] struct {
	// sb represents the backend storage for beacon states and associated
	// sidecars.
	sb StorageBackend[
		AvailabilityStoreT,
		ReadOnlyBeaconStateT,
		BlobSidecarsT,
		DepositStoreT,
	]
	// logger is used for logging messages in the service.
	logger log.Logger[any]
	// cs holds the chain specifications.
	cs primitives.ChainSpec
	// ee is the execution engine responsible for processing execution payloads.
	ee ExecutionEngine
	// dc is a connection to the deposit contract.
	dc DepositContract
	// lb is a local builder for constructing new beacon states.
	lb LocalBuilder[ReadOnlyBeaconStateT]
	// bp is the blob processor for processing incoming blobs.
	bp BlobProcessor[AvailabilityStoreT, BlobSidecarsT]
	// sp is the state processor for beacon blocks and states.
	sp StateProcessor[
		types.BeaconBlock,
		ReadOnlyBeaconStateT,
		BlobSidecarsT,
		*transition.Context,
	]
<<<<<<< HEAD

	// dbm is the database manager.
	dbm *manager.DBManager
=======
	// metrics is the metrics for the service.
	metrics *chainMetrics
>>>>>>> af0fc8e8
}

// NewService creates a new validator service.
func NewService[
	AvailabilityStoreT AvailabilityStore[
		types.BeaconBlockBody, BlobSidecarsT,
	],
	ReadOnlyBeaconStateT ReadOnlyBeaconState[ReadOnlyBeaconStateT],
	BlobSidecarsT BlobSidecars,
	DepositStoreT DepositStore,
](
	sb StorageBackend[
		AvailabilityStoreT,
		ReadOnlyBeaconStateT, BlobSidecarsT, DepositStoreT],
	logger log.Logger[any],
	cs primitives.ChainSpec,
	ee ExecutionEngine,
	lb LocalBuilder[ReadOnlyBeaconStateT],
	bp BlobProcessor[
		AvailabilityStoreT,
		BlobSidecarsT,
	],
	sp StateProcessor[
		types.BeaconBlock, ReadOnlyBeaconStateT,
		BlobSidecarsT, *transition.Context,
	],
	dc DepositContract,
<<<<<<< HEAD
	dbm *manager.DBManager,
=======
	ts TelemetrySink,
>>>>>>> af0fc8e8
) *Service[
	AvailabilityStoreT, ReadOnlyBeaconStateT,
	BlobSidecarsT, DepositStoreT,
] {
	return &Service[
		AvailabilityStoreT, ReadOnlyBeaconStateT,
		BlobSidecarsT, DepositStoreT,
	]{
<<<<<<< HEAD
		sb:     sb,
		logger: logger,
		cs:     cs,
		ee:     ee,
		lb:     lb,
		bp:     bp,
		sp:     sp,
		dc:     dc,
		dbm:    dbm,
=======
		sb:      sb,
		logger:  logger,
		cs:      cs,
		ee:      ee,
		lb:      lb,
		bp:      bp,
		sp:      sp,
		dc:      dc,
		metrics: newChainMetrics(ts),
>>>>>>> af0fc8e8
	}
}

// Name returns the name of the service.
func (s *Service[
	AvailabilityStoreT,
	ReadOnlyBeaconStateT,
	BlobSidecarsT,
	DepositStoreT,
]) Name() string {
	return "blockchain"
}

func (s *Service[
	AvailabilityStoreT,
	ReadOnlyBeaconStateT,
	BlobSidecarsT,
	DepositStoreT,
]) Start(
	context.Context,
) error {
	return nil
}

func (s *Service[
	AvailabilityStoreT,
	ReadOnlyBeaconStateT,
	BlobSidecarsT,
	DepositStoreT,
]) Status() error {
	return nil
}

func (s *Service[
	AvailabilityStoreT,
	ReadOnlyBeaconStateT,
	BlobSidecarsT,
	DepositStoreT,
]) WaitForHealthy(
	context.Context,
) {
}

// TODO: Remove
func (s Service[
	AvailabilityStoreT,
	ReadOnlyBeaconStateT,
	BlobSidecarsT,
	DepositStoreT,
]) StateFromContext(
	ctx context.Context,
) ReadOnlyBeaconStateT {
	return s.sb.StateFromContext(ctx)
}<|MERGE_RESOLUTION|>--- conflicted
+++ resolved
@@ -71,14 +71,10 @@
 		BlobSidecarsT,
 		*transition.Context,
 	]
-<<<<<<< HEAD
-
 	// dbm is the database manager.
 	dbm *manager.DBManager
-=======
 	// metrics is the metrics for the service.
 	metrics *chainMetrics
->>>>>>> af0fc8e8
 }
 
 // NewService creates a new validator service.
@@ -106,11 +102,8 @@
 		BlobSidecarsT, *transition.Context,
 	],
 	dc DepositContract,
-<<<<<<< HEAD
 	dbm *manager.DBManager,
-=======
 	ts TelemetrySink,
->>>>>>> af0fc8e8
 ) *Service[
 	AvailabilityStoreT, ReadOnlyBeaconStateT,
 	BlobSidecarsT, DepositStoreT,
@@ -119,17 +112,6 @@
 		AvailabilityStoreT, ReadOnlyBeaconStateT,
 		BlobSidecarsT, DepositStoreT,
 	]{
-<<<<<<< HEAD
-		sb:     sb,
-		logger: logger,
-		cs:     cs,
-		ee:     ee,
-		lb:     lb,
-		bp:     bp,
-		sp:     sp,
-		dc:     dc,
-		dbm:    dbm,
-=======
 		sb:      sb,
 		logger:  logger,
 		cs:      cs,
@@ -139,7 +121,7 @@
 		sp:      sp,
 		dc:      dc,
 		metrics: newChainMetrics(ts),
->>>>>>> af0fc8e8
+    dmb:    dbm,
 	}
 }
 
