// SPDX-License-Identifier: MIT
//
// Copyright (c) 2024 Berachain Foundation
//
// Permission is hereby granted, free of charge, to any person
// obtaining a copy of this software and associated documentation
// files (the "Software"), to deal in the Software without
// restriction, including without limitation the rights to use,
// copy, modify, merge, publish, distribute, sublicense, and/or sell
// copies of the Software, and to permit persons to whom the
// Software is furnished to do so, subject to the following
// conditions:
//
// The above copyright notice and this permission notice shall be
// included in all copies or substantial portions of the Software.
//
// THE SOFTWARE IS PROVIDED "AS IS", WITHOUT WARRANTY OF ANY KIND,
// EXPRESS OR IMPLIED, INCLUDING BUT NOT LIMITED TO THE WARRANTIES
// OF MERCHANTABILITY, FITNESS FOR A PARTICULAR PURPOSE AND
// NONINFRINGEMENT. IN NO EVENT SHALL THE AUTHORS OR COPYRIGHT
// HOLDERS BE LIABLE FOR ANY CLAIM, DAMAGES OR OTHER LIABILITY,
// WHETHER IN AN ACTION OF CONTRACT, TORT OR OTHERWISE, ARISING
// FROM, OUT OF OR IN CONNECTION WITH THE SOFTWARE OR THE USE OR
// OTHER DEALINGS IN THE SOFTWARE.

package validator

import (
	"context"
	"time"

	"github.com/berachain/beacon-kit/mod/consensus-types/pkg/types"
	engineprimitives "github.com/berachain/beacon-kit/mod/engine-primitives/pkg/engine-primitives"
	"github.com/berachain/beacon-kit/mod/errors"
	"github.com/berachain/beacon-kit/mod/primitives/pkg/math"
)

// GetEmptyBlock creates a new empty block.
func (s *Service[
	BeaconBlockT,
	BeaconBlockBodyT,
	BeaconStateT,
	BlobSidecarsT,
]) GetEmptyBeaconBlock(
	st BeaconStateT, slot math.Slot,
) (BeaconBlockT, error) {
	var blk BeaconBlockT
	// Create a new block.
	parentBlockRoot, err := st.GetBlockRootAtIndex(
		uint64(slot) % s.chainSpec.SlotsPerHistoricalRoot(),
	)
	if err != nil {
		return blk, errors.Newf(
			"failed to get block root at index: %w",
			err,
		)
	}

	// Get the proposer index for the slot.
	proposerIndex, err := st.ValidatorIndexByPubkey(
		s.signer.PublicKey(),
	)
	if err != nil {
		return blk, errors.Newf(
			"failed to get validator by pubkey: %w",
			err,
		)
	}

	// Create a new empty block from the current state.
	return types.EmptyBeaconBlock[BeaconBlockT](
		slot,
		proposerIndex,
		parentBlockRoot,
		s.chainSpec.ActiveForkVersionForSlot(slot),
	)
}

// retrieveExecutionPayload retrieves the execution payload for the block.
func (s *Service[
	BeaconBlockT,
	BeaconBlockBodyT,
	BeaconStateT,
	BlobSidecarsT,
]) retrieveExecutionPayload(
	ctx context.Context, st BeaconStateT, blk BeaconBlockT,
) (engineprimitives.BuiltExecutionPayloadEnv, error) {
	// Get the payload for the block.
	envelope, err := s.localPayloadBuilder.
		RetrievePayload(
			ctx,
			blk.GetSlot(),
			blk.GetParentBlockRoot(),
		)
	if err != nil {
		s.metrics.failedToRetrieveOptimisticPayload(
			blk.GetSlot(),
			blk.GetParentBlockRoot(),
			err,
		)

		// The latest execution payload header will be from the previous block
		// during the block building phase.
		var lph engineprimitives.ExecutionPayloadHeader
		lph, err = st.GetLatestExecutionPayloadHeader()
		if err != nil {
			return nil, err
		}

		// If we failed to retrieve the payload, request a synchrnous payload.
<<<<<<< HEAD
		// NOTE: The state here is properly configured by the
		// prepareStateForBuilding
=======
		//
		// NOTE: The state here is properly configured by the
		// prepareStateForBuilding
		//
>>>>>>> a36abe9a
		// call that needs to be called before requesting the Payload.
		// TODO: We should decouple the PayloadBuilder from BeaconState to make
		// this less confusing.
		return s.localPayloadBuilder.RequestPayloadSync(
			ctx,
			st,
			blk.GetSlot(),
			// TODO: this is hood.
<<<<<<< HEAD

=======
>>>>>>> a36abe9a
			max(
				//#nosec:G701
				uint64(time.Now().Unix()+1),
				uint64((lph.GetTimestamp()+1)),
			),
			blk.GetParentBlockRoot(),
			lph.GetBlockHash(),
			lph.GetParentHash(),
		)
	}
	return envelope, nil
}

// prepareStateForBuilding ensures that the state is at the requested slot
// before building a block.
func (s *Service[
	BeaconBlockT, BeaconBlockBodyT, BeaconStateT, BlobSidecarsT,
]) prepareStateForBuilding(
	st BeaconStateT,
	requestedSlot math.Slot,
) error {
	// Get the current state slot.
	stateSlot, err := st.GetSlot()
	if err != nil {
		return err
	}

	slotDifference := requestedSlot - stateSlot
	switch {
	case slotDifference == 1:
		// If our BeaconState is not up to date, we need to process
		// a slot to get it up to date.
		if _, err = s.stateProcessor.ProcessSlot(st); err != nil {
			return err
		}

		// Request the slot again, it should've been incremented by 1.
		stateSlot, err = st.GetSlot()
		if err != nil {
			return err
		}

		// If after doing so, we aren't exactly at the requested slot,
		// we should return an error.
		if requestedSlot != stateSlot {
			return errors.Newf(
				"requested slot could not be processed, requested: %d, state: %d",
				requestedSlot,
				stateSlot,
			)
		}
	case slotDifference > 1:
		return errors.Newf(
			"requested slot is too far ahead, requested: %d, state: %d",
			requestedSlot,
			stateSlot,
		)
	case slotDifference < 1:
		return errors.Newf(
			"requested slot is in the past, requested: %d, state: %d",
			requestedSlot,
			stateSlot,
		)
	}

	return nil
}<|MERGE_RESOLUTION|>--- conflicted
+++ resolved
@@ -108,15 +108,10 @@
 		}
 
 		// If we failed to retrieve the payload, request a synchrnous payload.
-<<<<<<< HEAD
-		// NOTE: The state here is properly configured by the
-		// prepareStateForBuilding
-=======
 		//
 		// NOTE: The state here is properly configured by the
 		// prepareStateForBuilding
 		//
->>>>>>> a36abe9a
 		// call that needs to be called before requesting the Payload.
 		// TODO: We should decouple the PayloadBuilder from BeaconState to make
 		// this less confusing.
@@ -125,10 +120,6 @@
 			st,
 			blk.GetSlot(),
 			// TODO: this is hood.
-<<<<<<< HEAD
-
-=======
->>>>>>> a36abe9a
 			max(
 				//#nosec:G701
 				uint64(time.Now().Unix()+1),
