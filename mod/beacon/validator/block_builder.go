--- conflicted
+++ resolved
@@ -93,13 +93,9 @@
 
 	// We have to assemble the block body prior to producing the sidecars
 	// since we need to generate the inclusion proofs.
-<<<<<<< HEAD
-	if err = s.buildBlockBody(st, blk, reveal, envelope); err != nil {
-=======
 	if err = s.buildBlockBody(
 		ctx, st, blk, reveal, envelope, slotData,
 	); err != nil {
->>>>>>> 998c758f
 		return blk, sidecars, err
 	}
 
@@ -268,10 +264,6 @@
 	AttestationDataT, BeaconBlockT, _, BeaconStateT, _,
 	_, _, Eth1DataT, ExecutionPayloadT, _, _, SlashingInfoT, SlotDataT,
 ]) buildBlockBody(
-<<<<<<< HEAD
-=======
-	_ context.Context,
->>>>>>> 998c758f
 	st BeaconStateT,
 	blk BeaconBlockT,
 	reveal crypto.BLSSignature,
