// SPDX-License-Identifier: MIT
//
// # Copyright (c) 2024 Berachain Foundation
//
// Permission is hereby granted, free of charge, to any person
// obtaining a copy of this software and associated documentation
// files (the "Software"), to deal in the Software without
// restriction, including without limitation the rights to use,
// copy, modify, merge, publish, distribute, sublicense, and/or sell
// copies of the Software, and to permit persons to whom the
// Software is furnished to do so, subject to the following
// conditions:
//
// The above copyright notice and this permission notice shall be
// included in all copies or substantial portions of the Software.
//
// THE SOFTWARE IS PROVIDED "AS IS", WITHOUT WARRANTY OF ANY KIND,
// EXPRESS OR IMPLIED, INCLUDING BUT NOT LIMITED TO THE WARRANTIES
// OF MERCHANTABILITY, FITNESS FOR A PARTICULAR PURPOSE AND
// NONINFRINGEMENT. IN NO EVENT SHALL THE AUTHORS OR COPYRIGHT
// HOLDERS BE LIABLE FOR ANY CLAIM, DAMAGES OR OTHER LIABILITY,
// WHETHER IN AN ACTION OF CONTRACT, TORT OR OTHERWISE, ARISING
// FROM, OUT OF OR IN CONNECTION WITH THE SOFTWARE OR THE USE OR
// OTHER DEALINGS IN THE SOFTWARE.
//
//nolint:errcheck // do not check for err returns
package ssz_test

import (
	"os"
	"reflect"
	"testing"

	"github.com/berachain/beacon-kit/mod/consensus-types/pkg/state/deneb"
	sszv2 "github.com/berachain/beacon-kit/mod/primitives/pkg/ssz/v2/lib"
	ssz "github.com/ferranbt/fastssz"
	"github.com/stretchr/testify/require"
)

// https://goerli.beaconcha.in/slot/4744352
// Test fixture from fastssz.
const TestFileName = "fixtures/beacon_state_bellatrix.ssz"

//nolint:gochecknoglobals // test debug print toggle
var debug = false

//nolint:gochecknoglobals // test debug default err msg
var defaultErrMsg = "local output & fastssz output doesnt match"

type TestLogger interface {
	Logf(format string, args ...any)
}

func debugPrint(debug bool, t TestLogger, s1 string, s ...any) {
	if debug {
		t.Logf(s1, s...)
	}
}

func runBench(b *testing.B, cb func()) {
	b.ResetTimer()
	for range b.N {
		cb()
	}
}

func getSszState() (*sszv2.BeaconStateBellatrix, error) {
	// A checkpt is the simplest field.
	data, err := os.ReadFile(TestFileName)
	if err != nil {
		return nil, err
	}

	sszState := sszv2.BeaconStateBellatrix{}
	err2 := sszState.UnmarshalSSZ(data)
	if err2 != nil {
		return nil, err2
	}
	return &sszState, nil
}

func sliceBlockData(start int, end int) []byte {
	s, err := getSszState()
	if err != nil {
		return make([]byte, 0)
	}
	data, err := s.MarshalSSZ()
	if err != nil || data == nil {
		return make([]byte, 0)
	}
	return safeSlice(start, end, data)
}

// Used to keep nilaway away.
func safeSlice(start int, end int, data []byte) []byte {
	if len(data) < start || len(data) == 0 {
		return data
	}
	if len(data) >= end {
		return data[start:end]
	}
	return data[start:]
}

func getStruct(bb *sszv2.BeaconStateBellatrix) *sszv2.Checkpoint {
	return bb.CurrentJustifiedCheckpoint
}

func getU64(bb *sszv2.BeaconStateBellatrix) uint64 {
	return getStruct(bb).Epoch
}

func getByteArray32(bb *sszv2.BeaconStateBellatrix) []byte {
	return getStruct(bb).Root
}

func getByteArray32Serialized(bb *sszv2.BeaconStateBellatrix) ([]byte, error) {
	res, err := getStruct(bb).MarshalSSZ()
	if err != nil {
		return make([]byte, 0), err
	}
	// type Checkpoint struct {
	// 	Epoch uint64 `json:"epoch"`
	// 	Root  []byte `json:"root" ssz-size:"32"`
	// }
	// We grab the buf section from the serialized by fastSSZ buffer.
	// See bellatrix.ssz.go for buffer read done by fastssz codegen.
	// Since uint64 serializes to 8 bits. we grab the remaining bits of len 32.
	return safeSlice(8, len(res), res), nil
}

func getEth1DataVotesSerialized(bb *sszv2.BeaconStateBellatrix) []byte {
	dst := make([]byte, 0)
	for ii := range len(bb.Eth1DataVotes) {
		dst, _ = bb.Eth1DataVotes[ii].MarshalSSZTo(dst)
	}
	return dst
}

func debugDiff(o2 []byte, res []byte) {
	if res == nil || o2 == nil {
		return
	}
	for i := range len(res) {
		if res[i] != o2[i] {
			// fmt.Printf("Expected %v but got %v at index %v", res[i], o2[i],
			// i)
			break
		}
	}
}

// TESTS
// Test using local deneb genesis beaconstate.
func TestParityDenebLocal(t *testing.T) {
	// Demonstrate the block is valid by proving
	// the block can be serialized
	// and deserialized back to the same object using fastssz
	block := deneb.BeaconState{}
	genesis, _ := deneb.DefaultBeaconState()
	data, _ := genesis.MarshalSSZ()

	if err := block.UnmarshalSSZ(data); err != nil {
		panic(err)
	}

	if block.SizeSSZ() == 0 {
		panic("Block is nil")
	}

	destBlockBz, err := block.MarshalSSZ()
	if err != nil {
		panic(`Step 1: Deserialize-Serialize 
		-- could not serialize back the 
		deserialized input block`)
	}

	if !reflect.DeepEqual(data, destBlockBz) {
		panic(`Step 2: Deserialize-Serialize 
		-- input != serialize(deserialize(input))`)
	}

	// Use our native serializer to do the same
	s := sszv2.NewSerializer()
	o2, err3 := s.MarshalSSZ(genesis)
	require.NoError(t, err3)
	require.Equal(t, len(o2), len(data), defaultErrMsg)

<<<<<<< HEAD
	// TODO: not a full match yet
	// require.Equal(t, o2, data, "local output and fastssz output doesnt
	// match")
}
=======
// Test using local deneb genesis beaconstate.
// func TestParityDenebLocal(t *testing.T) {
// // see deneb_test.go at mod/consensus-types/pkg/state/deneb/deneb_test.go
// }
>>>>>>> 9c3e31b0

// Full block object serialization.
func TestParityBellatrix(t *testing.T) {
	sszState, err := getSszState()
	require.NoError(t, err)

	s := sszv2.NewSerializer()
	o2, err3 := s.MarshalSSZ(sszState)
	require.NoError(t, err3)

	res, err4 := sszState.MarshalSSZ()
	require.NoError(t, err4)
<<<<<<< HEAD

	// TODO: Fixme - doesnt match fastssz 100%
	// debugDiff(res, o2)
	// require.Equal(t, o2, res, defaultErrMsg)

	require.Equal(t, len(o2), len(res), defaultErrMsg)
}

func BenchmarkNativeFull(b *testing.B) {
	sszState, err := getSszState()
	require.NoError(b, err)

	s := sszv2.NewSerializer()
	runBench(b, func() {
		s.MarshalSSZ(sszState)
	})
}

func BenchmarkFastSSZFull(b *testing.B) {
	sszState, err := getSszState()
	require.NoError(b, err)

=======

	// TODO: Fixme - doesnt match fastssz 100%
	// debugDiff(res, o2)
	// require.Equal(t, o2, res, defaultErrMsg)

	require.Equal(t, len(o2), len(res), defaultErrMsg)
}

func BenchmarkNativeFull(b *testing.B) {
	sszState, err := getSszState()
	require.NoError(b, err)

	s := sszv2.NewSerializer()
	runBench(b, func() {
		s.MarshalSSZ(sszState)
	})
}

func BenchmarkFastSSZFull(b *testing.B) {
	sszState, err := getSszState()
	require.NoError(b, err)

>>>>>>> 9c3e31b0
	runBench(b, func() {
		sszState.MarshalSSZ()
	})
}

func TestParityStruct2(t *testing.T) {
	sszState, err := getSszState()
	require.NoError(t, err)

	s := sszv2.NewSerializer()
	o2, err3 := s.MarshalSSZ(sszState.CurrentSyncCommittee)
	require.NoError(t, err3)
	debugPrint(debug, t, "Local Serializer output: ", o2, err)

	res, _ := sszState.CurrentSyncCommittee.MarshalSSZ()
	debugPrint(debug, t, "FastSSZ Output: ", res)
	debugDiff(o2, res)
	require.Equal(t, o2, res, defaultErrMsg)
}

func TestParityExecutionPayloadHeader(t *testing.T) {
	sszState, err := getSszState()
	require.NoError(t, err)

	s := sszv2.NewSerializer()
	o2, err3 := s.MarshalSSZ(sszState.LatestExecutionPayloadHeader)
	require.NoError(t, err3)

	res, fastSSZErr := sszState.LatestExecutionPayloadHeader.MarshalSSZ()
	require.NoError(t, fastSSZErr)

	require.Equal(t, res, o2, "local & fastssz output doesn't match")
}

func TestParitySliceOfStructs(t *testing.T) {
	sszState, err := getSszState()
	require.NoError(t, err)

	s := sszv2.NewSerializer()
	o2, err3 := s.MarshalSSZ(sszState.Eth1DataVotes)
	require.NoError(t, err3)

	res := getEth1DataVotesSerialized(sszState)

	require.Equal(t, o2, res, "local & fastssz output doesn't match")
}

func TestParityVariableLengthItem2(t *testing.T) {
	state, err := getSszState()
	require.NoError(t, err)
	bals := state.Balances

	s := sszv2.NewSerializer()
	o2, err3 := s.MarshalSSZ(bals)
	require.NoError(t, err3)

	// get balances via direct slice
	res := sliceBlockData(51139110, 54333774)
	require.Equal(t, o2, res, "local output and fastssz output doesn't match")
}

func TestParityVariableLengthItem1(t *testing.T) {
	sszState, err := getSszState()
	require.NoError(t, err)
	historicalRoots := sszState.HistoricalRoots

	s := sszv2.NewSerializer()
	o2, err3 := s.MarshalSSZ(historicalRoots)
	require.NoError(t, err3)

	// magic nums from the generated ssz.go file for historicalRoots
	res := sliceBlockData(2736633, 2755161)
	require.Equal(t, o2, res, "local output and fastssz output doesn't match")
}

func TestParityStruct(t *testing.T) {
	sszState, err := getSszState()
	require.NoError(t, err)

	testStruct := getStruct(sszState)

	s := sszv2.NewSerializer()
	o2, err3 := s.MarshalSSZ(testStruct)
	require.NoError(t, err3)
	debugPrint(debug, t, "Local Serializer output: ", o2, err)

	res, _ := testStruct.MarshalSSZ()
	debugPrint(debug, t, "FastSSZ Output: ", res)
	require.Equal(t, o2, res, "local output and fastssz output doesnt match")
}

func BenchmarkNativeStruct(b *testing.B) {
	sszState, err := getSszState()
	require.NoError(b, err)

	testStruct := getStruct(sszState)

	s := sszv2.NewSerializer()
	runBench(b, func() {
		s.MarshalSSZ(testStruct)
	})
}

func BenchmarkFastSSZStruct(b *testing.B) {
	sszState, err := getSszState()
	require.NoError(b, err)

	testStruct := getStruct(sszState)

	runBench(b, func() {
		testStruct.MarshalSSZ()
	})
}

func TestParityUint64(t *testing.T) {
	sszState, err := getSszState()
	require.NoError(t, err)

	testU64 := getU64(sszState)

	s := sszv2.NewSerializer()
	o2, err3 := s.MarshalSSZ(testU64)
	require.NoError(t, err3)
	debugPrint(debug, t, "Local Serializer output:", o2, err)

	res := make([]byte, 0)
	res = ssz.MarshalUint64(res, testU64)
	debugPrint(debug, t, "FastSSZ Output:", res)
	require.Equal(t, o2, res, "local output and fastssz output doesnt match")

	// test deserialization
	d := sszv2.Deserializer{}
	elem := reflect.New(reflect.TypeOf(testU64))
	iface, err := d.UnmarshalSSZ(elem.Interface(), o2)
	require.Equal(t, testU64, iface, "local output and fastssz output doesnt match")
}

func BenchmarkNativeUint64(b *testing.B) {
	sszState, err := getSszState()
	require.NoError(b, err)

	testU64 := getU64(sszState)

	s := sszv2.NewSerializer()
	runBench(b, func() {
		s.MarshalSSZ(testU64)
	})
}

func BenchmarkFastSSZUint64(b *testing.B) {
	sszState, err := getSszState()
	require.NoError(b, err)

	testU64 := getU64(sszState)
	res := make([]byte, 0)

	runBench(b, func() {
		res = ssz.MarshalUint64(res, testU64)
	})
}

func TestParityByteArray(t *testing.T) {
	sszState, err := getSszState()
	require.NoError(t, err)
	testByteArr := getByteArray32(sszState)
	s := sszv2.NewSerializer()

	exp, err3 := s.MarshalSSZ(testByteArr)
	require.NoError(t, err3)
	debugPrint(debug, t, "Local Serializer output:", exp, err)

	res, err4 := getByteArray32Serialized(sszState)
	require.NoError(t, err4)
	debugPrint(debug, t, "FastSSZ Output:", res)

	require.Equal(t, exp, res, "local output and fastssz output doesnt match")

	// test deserialization
	d := sszv2.Deserializer{}
	elem := reflect.New(reflect.TypeOf(testByteArr))
	iface, err := d.UnmarshalSSZ(elem.Interface(), res)
	require.Equal(t, testByteArr, iface, defaultErrMsg)
}

func BenchmarkNativeByteArray(b *testing.B) {
	sszState, err := getSszState()
	require.NoError(b, err)
	testByteArr := getByteArray32(sszState)
	s := sszv2.NewSerializer()

	runBench(b, func() {
		s.MarshalSSZ(testByteArr)
	})
}

func BenchmarkFastSSZByteArray(b *testing.B) {
	sszState, err := getSszState()
	require.NoError(b, err)

	runBench(b, func() {
		sszState.PreviousJustifiedCheckpoint.MarshalSSZ()
	})
}

func TestParityByteArrayLarge2D(t *testing.T) {
	data, err := os.ReadFile(TestFileName)
	require.NoError(t, err)

	sszState := sszv2.BeaconStateBellatrix{}

	err = sszState.UnmarshalSSZ(data)
	require.NoError(t, err)

	s := sszv2.NewSerializer()
	exp, err2 := s.MarshalSSZ(sszState.StateRoots)
	require.NoError(t, err2)
	// We test serialized output. This may be lacking checks for offsets.
	debugPrint(debug, t, "Local Serializer output:", exp, err2)
	// fast ssz: len 262144 []uint8  | cap: 58065320.
	// local: len 262144 []uint8  |  cap:278528.

	prInRes := sliceBlockData(262320, 524464)
	debugPrint(debug, t, "Local Serializer output length:", len(exp))
	debugPrint(debug, t, "FastSSZ Serializer output length:", len(prInRes))
	require.Equal(
		t,
		exp,
		prInRes,
		"local output and fastssz output doesnt match",
	)

	// test deserialization - todo / may not be possible as field vals are missing
	// d := sszv2.Deserializer{}
	// elem := reflect.New(reflect.TypeOf(sszState.StateRoots))
	// iface, err := d.UnmarshalSSZ(elem.Interface(), exp)
	// require.Equal(t, sszState.StateRoots, iface, defaultErrMsg)
}

func BenchmarkNativeByteArrayLarge(b *testing.B) {
	data, err := os.ReadFile(TestFileName)
	require.NoError(b, err)

	sszState := sszv2.BeaconStateBellatrix{}
	err2 := sszState.UnmarshalSSZ(data)
	require.NoError(b, err2)

	s := sszv2.NewSerializer()

	runBench(b, func() {
		s.MarshalSSZ(sszState.StateRoots)
	})
}

func BenchmarkFastSSZByteArrayLarge(b *testing.B) {
	data, err := os.ReadFile(TestFileName)
	require.NoError(b, err)

	sszState := sszv2.BeaconStateBellatrix{}
	err2 := sszState.UnmarshalSSZ(data)
	require.NoError(b, err2)

	runBench(b, func() {
		sszState.MarshalSSZ()
	})
}

func TestParityU64Array(t *testing.T) {
	sszState, err := getSszState()
	require.NoError(t, err)

	u64Arr := sszState.Slashings

	s := sszv2.NewSerializer()

	debugPrint(debug, t, "Local Serializer input len:", len(u64Arr), err)
	exp, err3 := s.MarshalSSZ(u64Arr)
	require.NoError(t, err3)
	debugPrint(debug, t, "Local Serializer output len:", len(exp), err)
	// slashings := make([]byte, (8192 * 8))
	res, err3 := sszState.MarshalSSZ()
	// See bellatrix.ssz.go generated file in unmarshalSSZ
	slashings := make([]byte, 0)
	if len(res) >= 2687248 {
		slashings = res[2621712:2687248]
	}
	require.NoError(t, err3)
	debugPrint(debug, t, "FastSSZ Output len:", len(slashings))

	require.Equal(
		t,
		len(exp),
		len(slashings),
		"local output and fastssz output length doesnt match",
	)
	require.Equal(
		t,
		exp,
		slashings,
		"local output and fastssz output doesnt match",
	)

	// Test deserialization
	d := sszv2.Deserializer{}
	elem := reflect.New(reflect.TypeOf(slashings))
	iface, err := d.UnmarshalSSZ(elem.Interface(), exp)
	require.Equal(t, slashings, iface, defaultErrMsg)
}

func TestParityBool(t *testing.T) {
	sszState, err := getSszState()
	require.NoError(t, err)

	testBool := sszState.Validators[0].Slashed

	s := sszv2.NewSerializer()
	o2, err3 := s.MarshalSSZ(testBool)
	require.NoError(t, err3)
	debugPrint(debug, t, "Local Serializer output:", o2, err)

	res := make([]byte, 0)
	res = ssz.MarshalBool(res, testBool)
	debugPrint(debug, t, "FastSSZ Output:", res)
	require.Equal(t, o2, res, "local output and fastssz output doesnt match")

	// test deserialization
	d := sszv2.Deserializer{}
	elem := reflect.New(reflect.TypeOf(testBool))
	iface, err := d.UnmarshalSSZ(elem.Interface(), o2)
	require.Equal(t, testBool, iface, "local output and fastssz output doesnt match")
}<|MERGE_RESOLUTION|>--- conflicted
+++ resolved
@@ -152,51 +152,9 @@
 
 // TESTS
 // Test using local deneb genesis beaconstate.
-func TestParityDenebLocal(t *testing.T) {
-	// Demonstrate the block is valid by proving
-	// the block can be serialized
-	// and deserialized back to the same object using fastssz
-	block := deneb.BeaconState{}
-	genesis, _ := deneb.DefaultBeaconState()
-	data, _ := genesis.MarshalSSZ()
-
-	if err := block.UnmarshalSSZ(data); err != nil {
-		panic(err)
-	}
-
-	if block.SizeSSZ() == 0 {
-		panic("Block is nil")
-	}
-
-	destBlockBz, err := block.MarshalSSZ()
-	if err != nil {
-		panic(`Step 1: Deserialize-Serialize 
-		-- could not serialize back the 
-		deserialized input block`)
-	}
-
-	if !reflect.DeepEqual(data, destBlockBz) {
-		panic(`Step 2: Deserialize-Serialize 
-		-- input != serialize(deserialize(input))`)
-	}
-
-	// Use our native serializer to do the same
-	s := sszv2.NewSerializer()
-	o2, err3 := s.MarshalSSZ(genesis)
-	require.NoError(t, err3)
-	require.Equal(t, len(o2), len(data), defaultErrMsg)
-
-<<<<<<< HEAD
-	// TODO: not a full match yet
-	// require.Equal(t, o2, data, "local output and fastssz output doesnt
-	// match")
-}
-=======
-// Test using local deneb genesis beaconstate.
 // func TestParityDenebLocal(t *testing.T) {
 // // see deneb_test.go at mod/consensus-types/pkg/state/deneb/deneb_test.go
 // }
->>>>>>> 9c3e31b0
 
 // Full block object serialization.
 func TestParityBellatrix(t *testing.T) {
@@ -209,7 +167,6 @@
 
 	res, err4 := sszState.MarshalSSZ()
 	require.NoError(t, err4)
-<<<<<<< HEAD
 
 	// TODO: Fixme - doesnt match fastssz 100%
 	// debugDiff(res, o2)
@@ -232,30 +189,6 @@
 	sszState, err := getSszState()
 	require.NoError(b, err)
 
-=======
-
-	// TODO: Fixme - doesnt match fastssz 100%
-	// debugDiff(res, o2)
-	// require.Equal(t, o2, res, defaultErrMsg)
-
-	require.Equal(t, len(o2), len(res), defaultErrMsg)
-}
-
-func BenchmarkNativeFull(b *testing.B) {
-	sszState, err := getSszState()
-	require.NoError(b, err)
-
-	s := sszv2.NewSerializer()
-	runBench(b, func() {
-		s.MarshalSSZ(sszState)
-	})
-}
-
-func BenchmarkFastSSZFull(b *testing.B) {
-	sszState, err := getSszState()
-	require.NoError(b, err)
-
->>>>>>> 9c3e31b0
 	runBench(b, func() {
 		sszState.MarshalSSZ()
 	})
