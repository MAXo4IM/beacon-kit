--- conflicted
+++ resolved
@@ -34,14 +34,11 @@
 	ExecutionAddressT ~[20]byte,
 	SlotT ~uint64,
 ] struct {
-<<<<<<< HEAD
 	// SyncCommiteeSize is the size of the sync committee.
 	SyncCommitteeSize uint64 `mapstructure:"sync-committee-size"`
 
-=======
 	// Eth1ChainID is the chain ID.
 	Eth1ChainID uint64 `mapstructure:"eth1-chain-id"`
->>>>>>> 0fa21cdb
 	// Gwei value constants.
 	//
 	// MinDepositAmount is the minimum deposit amount per deposit
