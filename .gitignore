--- conflicted
+++ resolved
@@ -233,8 +233,4 @@
 .air.toml
 
 # eth1 genesis files
-<<<<<<< HEAD
-**/*.eth.json
-=======
-testing/files/eth-*
->>>>>>> 9295f9ca
+testing/files/eth-*